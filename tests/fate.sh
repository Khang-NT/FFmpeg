#! /bin/sh

config=$1

die(){
    echo "$@"
    exit 1
}

test -r "$config"  || die "usage: fate.sh <config>"

workdir=$(cd $(dirname $config) && pwd)
make=make
tar='tar c'

. "$config"

test -n "$slot"    || die "slot not specified"
test -n "$repo"    || die "repo not specified"
test -d "$samples" || die "samples location not specified"

: ${branch:=master}

lock(){
    lock=$1/fate.lock
    (set -C; exec >$lock) 2>/dev/null || return
    trap 'rm $lock' EXIT
}

checkout(){
    case "$repo" in
        file:*|/*) src="${repo#file:}"      ;;
        git:*)     git clone --quiet --branch "$branch" "$repo" "$src" ;;
    esac
}

update()(
    cd ${src} || return
    case "$repo" in
<<<<<<< HEAD
        git:*) git fetch --force && git reset --hard FETCH_HEAD ;;
=======
        git:*) git fetch --force; git reset --hard "origin/$branch" ;;
>>>>>>> 42eb9154
    esac
)

configure()(
    cd ${build} || return
    ${shell} ${src}/configure                                           \
        --prefix="${inst}"                                              \
        --samples="${samples}"                                          \
        --enable-gpl                                                    \
        --enable-memory-poisoning                                       \
        --enable-avresample                                             \
        ${arch:+--arch=$arch}                                           \
        ${cpu:+--cpu="$cpu"}                                            \
        ${cross_prefix:+--cross-prefix="$cross_prefix"}                 \
        ${as:+--as="$as"}                                               \
        ${cc:+--cc="$cc"}                                               \
        ${ld:+--ld="$ld"}                                               \
        ${target_os:+--target-os="$target_os"}                          \
        ${sysroot:+--sysroot="$sysroot"}                                \
        ${target_exec:+--target-exec="$target_exec"}                    \
        ${target_path:+--target-path="$target_path"}                    \
        ${target_samples:+--target-samples="$target_samples"}           \
        ${extra_cflags:+--extra-cflags="$extra_cflags"}                 \
        ${extra_ldflags:+--extra-ldflags="$extra_ldflags"}              \
        ${extra_libs:+--extra-libs="$extra_libs"}                       \
        ${extra_conf}
)

compile()(
    cd ${build} || return
    ${make} ${makeopts} && ${make} install
)

fate()(
    test "$build_only" = "yes" && return
    cd ${build} || return
    ${make} ${makeopts} -k fate
)

clean(){
    rm -rf ${build} ${inst}
}

report(){
    date=$(date -u +%Y%m%d%H%M%S)
    echo "fate:1:${date}:${slot}:${version}:$1:$2:${branch}:${comment}" >report
    cat ${build}/config.fate ${build}/tests/data/fate/*.rep >>report
    test -n "$fate_recv" && $tar report *.log | gzip | $fate_recv
}

fail(){
    report "$@"
    clean
    exit
}

mkdir -p ${workdir} || die "Error creating ${workdir}"
lock ${workdir}     || die "${workdir} locked"
cd ${workdir}       || die "cd ${workdir} failed"

src=${workdir}/src
: ${build:=${workdir}/build}
: ${inst:=${workdir}/install}

test -d "$src" && update || checkout || die "Error fetching source"

cd ${workdir}

version=$(${src}/version.sh ${src})
test "$version" = "$(cat version-$slot 2>/dev/null)" && exit 0
echo ${version} >version-$slot

rm -rf "${build}" *.log
mkdir -p ${build}

configure >configure.log 2>&1 || fail 3 "error configuring"
compile   >compile.log   2>&1 || fail 2 "error compiling"
fate      >test.log      2>&1 || fail 1 "error testing"
report 0 success
clean<|MERGE_RESOLUTION|>--- conflicted
+++ resolved
@@ -37,11 +37,7 @@
 update()(
     cd ${src} || return
     case "$repo" in
-<<<<<<< HEAD
-        git:*) git fetch --force && git reset --hard FETCH_HEAD ;;
-=======
-        git:*) git fetch --force; git reset --hard "origin/$branch" ;;
->>>>>>> 42eb9154
+        git:*) git fetch --force && git reset --hard "origin/$branch" ;;
     esac
 )
 
@@ -87,7 +83,8 @@
 
 report(){
     date=$(date -u +%Y%m%d%H%M%S)
-    echo "fate:1:${date}:${slot}:${version}:$1:$2:${branch}:${comment}" >report
+    echo "fate:0:${date}:${slot}:${version}:$1:$2:${comment}" >report
+#    echo "fate:1:${date}:${slot}:${version}:$1:$2:${branch}:${comment}" >report
     cat ${build}/config.fate ${build}/tests/data/fate/*.rep >>report
     test -n "$fate_recv" && $tar report *.log | gzip | $fate_recv
 }
