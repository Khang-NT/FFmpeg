/*
 * Copyright (c) 2003 Michael Niedermayer <michaelni@gmx.at>
 *
 * This file is part of FFmpeg.
 *
 * FFmpeg is free software; you can redistribute it and/or
 * modify it under the terms of the GNU Lesser General Public
 * License as published by the Free Software Foundation; either
 * version 2.1 of the License, or (at your option) any later version.
 *
 * FFmpeg is distributed in the hope that it will be useful,
 * but WITHOUT ANY WARRANTY; without even the implied warranty of
 * MERCHANTABILITY or FITNESS FOR A PARTICULAR PURPOSE.  See the GNU
 * Lesser General Public License for more details.
 *
 * You should have received a copy of the GNU Lesser General Public
 * License along with FFmpeg; if not, write to the Free Software
 * Foundation, Inc., 51 Franklin Street, Fifth Floor, Boston, MA 02110-1301 USA
 */

#include <stdio.h>
#include <stdlib.h>
#include <string.h>
#include <inttypes.h>
<<<<<<< HEAD
=======
#include <assert.h>
#include <math.h>
#include <float.h>
>>>>>>> dd33637c

#include "libavutil/intfloat.h"
#include "libavutil/intreadwrite.h"

#define FFMIN(a, b) ((a) > (b) ? (b) : (a))
#define F 100
#define SIZE 2048

uint64_t exp16_table[21] = {
           65537,
           65538,
           65540,
           65544,
           65552,
           65568,
           65600,
           65664,
           65793,
           66050,
           66568,
           67616,
           69763,
           74262,
           84150,
          108051,
          178145,
          484249,
         3578144,
       195360063,
    582360139072LL,
};

#if 0
// 16.16 fixpoint exp()
static unsigned int exp16(unsigned int a){
    int i;
    int out= 1<<16;

    for(i=19;i>=0;i--){
        if(a&(1<<i))
            out= (out*exp16_table[i] + (1<<15))>>16;
    }

    return out;
}
#endif

// 16.16 fixpoint log()
static int64_t log16(uint64_t a)
{
    int i;
    int out = 0;

    if (a < 1 << 16)
        return -log16((1LL << 32) / a);
    a <<= 16;

    for (i = 20; i >= 0; i--) {
        int64_t b = exp16_table[i];
        if (a < (b << 16))
            continue;
        out |= 1 << i;
        a    = ((a / b) << 16) + (((a % b) << 16) + b / 2) / b;
    }
    return out;
}

static uint64_t int_sqrt(uint64_t a)
{
    uint64_t ret    = 0;
    uint64_t ret_sq = 0;
    int s;

    for (s = 31; s >= 0; s--) {
        uint64_t b = ret_sq + (1ULL << (s * 2)) + (ret << s) * 2;
        if (b <= a) {
            ret_sq = b;
            ret   += 1ULL << s;
        }
    }
    return ret;
}

static int16_t get_s16l(uint8_t *p)
{
    union {
        uint16_t u;
        int16_t  s;
    } v;
    v.u = p[0] | p[1] << 8;
    return v.s;
}

static float get_f32l(uint8_t *p)
{
    union av_intfloat32 v;
    v.i = p[0] | p[1] << 8 | p[2] << 16 | p[3] << 24;
    return v.f;
}

<<<<<<< HEAD
static int run_psnr(FILE *f[2], int len, int shift, int skip_bytes)
{
    int i, j;
    uint64_t sse = 0;
    uint64_t dev;
    uint8_t buf[2][SIZE];
    uint64_t psnr;
    int64_t max    = (1LL << (8 * len)) - 1;
    int size0      = 0;
    int size1      = 0;
    int maxdist    = 0;
    int noseek;

    noseek = fseek(f[0], 0, SEEK_SET) ||
             fseek(f[1], 0, SEEK_SET);
=======
static double get_f64l(uint8_t *p)
{
    return av_int2double(AV_RL64(p));
}

int main(int argc, char *argv[])
{
    int i, j;
    uint64_t sse = 0;
    double sse_d = 0.0;
    FILE *f[2];
    uint8_t buf[2][SIZE];
    int len = 1;
    int64_t max;
    int shift      = argc < 5 ? 0 : atoi(argv[4]);
    int skip_bytes = argc < 6 ? 0 : atoi(argv[5]);
    int size0      = 0;
    int size1      = 0;
    uint64_t maxdist = 0;
    double maxdist_d = 0.0;

    if (argc < 3) {
        printf("tiny_psnr <file1> <file2> [<elem size> [<shift> [<skip bytes>]]]\n");
        printf("WAV headers are skipped automatically.\n");
        return 1;
    }

    if (argc > 3) {
        if (!strcmp(argv[3], "u8")) {
            len = 1;
        } else if (!strcmp(argv[3], "s16")) {
            len = 2;
        } else if (!strcmp(argv[3], "f32")) {
            len = 4;
        } else if (!strcmp(argv[3], "f64")) {
            len = 8;
        } else {
            char *end;
            len = strtol(argv[3], &end, 0);
            if (*end || len < 1 || len > 2) {
                fprintf(stderr, "Unsupported sample format: %s\n", argv[3]);
                return 1;
            }
        }
    }

    max = (1LL << (8 * len)) - 1;

    f[0] = fopen(argv[1], "rb");
    f[1] = fopen(argv[2], "rb");
    if (!f[0] || !f[1]) {
        fprintf(stderr, "Could not open input files.\n");
        return 1;
    }
>>>>>>> dd33637c

    if (!noseek) {
        for (i = 0; i < 2; i++) {
            uint8_t *p = buf[i];
            if (fread(p, 1, 12, f[i]) != 12)
                return 1;
            if (!memcmp(p, "RIFF", 4) &&
                !memcmp(p + 8, "WAVE", 4)) {
                if (fread(p, 1, 8, f[i]) != 8)
                    return 1;
                while (memcmp(p, "data", 4)) {
                    int s = p[4] | p[5] << 8 | p[6] << 16 | p[7] << 24;
                    fseek(f[i], s, SEEK_CUR);
                    if (fread(p, 1, 8, f[i]) != 8)
                        return 1;
                }
            } else {
                fseek(f[i], -12, SEEK_CUR);
            }
        }

        fseek(f[shift < 0], abs(shift), SEEK_CUR);

        fseek(f[0], skip_bytes, SEEK_CUR);
        fseek(f[1], skip_bytes, SEEK_CUR);
    }

    for (;;) {
        int s0 = fread(buf[0], 1, SIZE, f[0]);
        int s1 = fread(buf[1], 1, SIZE, f[1]);

        for (j = 0; j < FFMIN(s0, s1); j += len) {
            switch (len) {
            case 1:
            case 2: {
                int64_t a = buf[0][j];
                int64_t b = buf[1][j];
                int dist;
                if (len == 2) {
                    a = get_s16l(buf[0] + j);
                    b = get_s16l(buf[1] + j);
                } else {
                    a = buf[0][j];
                    b = buf[1][j];
                }
                sse += (a - b) * (a - b);
                dist = abs(a - b);
                if (dist > maxdist)
                    maxdist = dist;
                break;
            }
            case 4:
            case 8: {
                double dist, a, b;
                if (len == 8) {
                    a = get_f64l(buf[0] + j);
                    b = get_f64l(buf[1] + j);
                } else {
                    a = get_f32l(buf[0] + j);
                    b = get_f32l(buf[1] + j);
                }
                dist = fabs(a - b);
                sse_d += (a - b) * (a - b);
                if (dist > maxdist_d)
                    maxdist_d = dist;
                break;
            }
            }
        }
        size0 += s0;
        size1 += s1;
        if (s0 + s1 <= 0)
            break;
    }

    i = FFMIN(size0, size1) / len;
    if (!i)
        i = 1;
<<<<<<< HEAD
    dev = int_sqrt(((sse / i) * F * F) + (((sse % i) * F * F) + i / 2) / i);
    if (sse)
        psnr = ((2 * log16(max << 16) + log16(i) - log16(sse)) *
                284619LL * F + (1LL << 31)) / (1LL << 32);
    else
        psnr = 1000 * F - 1; // floating point free infinity :)

    printf("stddev:%5d.%02d PSNR:%3d.%02d MAXDIFF:%5d bytes:%9d/%9d\n",
           (int)(dev / F), (int)(dev % F),
           (int)(psnr / F), (int)(psnr % F),
           maxdist, size0, size1);
    return psnr;
}

int main(int argc, char *argv[])
{
    FILE *f[2];
    int len = 1;
    int shift_first= argc < 5 ? 0 : atoi(argv[4]);
    int skip_bytes = argc < 6 ? 0 : atoi(argv[5]);
    int shift_last = shift_first + (argc < 7 ? 0 : atoi(argv[6]));
    int shift;
    int max_psnr   = -1;
    int max_psnr_shift = 0;

    if (argc > 3) {
        if (!strcmp(argv[3], "u8")) {
            len = 1;
        } else if (!strcmp(argv[3], "s16")) {
            len = 2;
        } else if (!strcmp(argv[3], "f32")) {
            len = 4;
        } else {
            char *end;
            len = strtol(argv[3], &end, 0);
            if (*end || len < 1 || len > 2) {
                fprintf(stderr, "Unsupported sample format: %s\n", argv[3]);
                return 1;
            }
        }
    }

    if (argc < 3) {
        printf("tiny_psnr <file1> <file2> [<elem size> [<shift> [<skip bytes> [<shift search range>]]]]\n");
        printf("WAV headers are skipped automatically.\n");
        return 1;
    }

    f[0] = fopen(argv[1], "rb");
    f[1] = fopen(argv[2], "rb");
    if (!f[0] || !f[1]) {
        fprintf(stderr, "Could not open input files.\n");
        return 1;
    }

    for (shift = shift_first; shift <= shift_last; shift++) {
        int psnr = run_psnr(f, len, shift, skip_bytes);
        if (psnr > max_psnr || (shift < 0 && psnr == max_psnr)) {
            max_psnr = psnr;
            max_psnr_shift = shift;
        }
    }
    if (shift_last > shift_first)
        printf("Best PSNR is %3d.%02d for shift %i\n", (int)(max_psnr / F), (int)(max_psnr % F), max_psnr_shift);
=======
    switch (len) {
    case 1:
    case 2: {
        uint64_t psnr;
        uint64_t dev = int_sqrt(((sse / i) * F * F) + (((sse % i) * F * F) + i / 2) / i);
        if (sse)
            psnr = ((2 * log16(max << 16) + log16(i) - log16(sse)) *
                    284619LL * F + (1LL << 31)) / (1LL << 32);
        else
            psnr = 1000 * F - 1; // floating point free infinity :)

        printf("stddev:%5d.%02d PSNR:%3d.%02d MAXDIFF:%5"PRIu64" bytes:%9d/%9d\n",
               (int)(dev / F), (int)(dev % F),
               (int)(psnr / F), (int)(psnr % F),
               maxdist, size0, size1);
        break;
        }
    case 4:
    case 8: {
        char psnr_str[64];
        double dev = sqrt(sse_d / i);
        uint64_t scale = (len == 4) ? (1ULL << 24) : (1ULL << 32);

        if (sse_d) {
            double psnr = 2 * log(DBL_MAX) - log(i / sse_d);
            snprintf(psnr_str, sizeof(psnr_str), "%5.02f", psnr);
        } else
            snprintf(psnr_str, sizeof(psnr_str), "inf");

        maxdist = maxdist_d * scale;

        printf("stddev:%10.2f PSNR:%s MAXDIFF:%10"PRIu64" bytes:%9d/%9d\n",
               dev * scale, psnr_str, maxdist, size0, size1);
        break;
    }
    }
>>>>>>> dd33637c
    return 0;
}<|MERGE_RESOLUTION|>--- conflicted
+++ resolved
@@ -22,12 +22,9 @@
 #include <stdlib.h>
 #include <string.h>
 #include <inttypes.h>
-<<<<<<< HEAD
-=======
-#include <assert.h>
 #include <math.h>
 #include <float.h>
->>>>>>> dd33637c
+#include <limits.h>
 
 #include "libavutil/intfloat.h"
 #include "libavutil/intreadwrite.h"
@@ -128,78 +125,26 @@
     return v.f;
 }
 
-<<<<<<< HEAD
+static double get_f64l(uint8_t *p)
+{
+    return av_int2double(AV_RL64(p));
+}
+
 static int run_psnr(FILE *f[2], int len, int shift, int skip_bytes)
-{
-    int i, j;
-    uint64_t sse = 0;
-    uint64_t dev;
-    uint8_t buf[2][SIZE];
-    uint64_t psnr;
-    int64_t max    = (1LL << (8 * len)) - 1;
-    int size0      = 0;
-    int size1      = 0;
-    int maxdist    = 0;
-    int noseek;
-
-    noseek = fseek(f[0], 0, SEEK_SET) ||
-             fseek(f[1], 0, SEEK_SET);
-=======
-static double get_f64l(uint8_t *p)
-{
-    return av_int2double(AV_RL64(p));
-}
-
-int main(int argc, char *argv[])
 {
     int i, j;
     uint64_t sse = 0;
     double sse_d = 0.0;
-    FILE *f[2];
     uint8_t buf[2][SIZE];
-    int len = 1;
-    int64_t max;
-    int shift      = argc < 5 ? 0 : atoi(argv[4]);
-    int skip_bytes = argc < 6 ? 0 : atoi(argv[5]);
+    int64_t max    = (1LL << (8 * len)) - 1;
     int size0      = 0;
     int size1      = 0;
     uint64_t maxdist = 0;
     double maxdist_d = 0.0;
-
-    if (argc < 3) {
-        printf("tiny_psnr <file1> <file2> [<elem size> [<shift> [<skip bytes>]]]\n");
-        printf("WAV headers are skipped automatically.\n");
-        return 1;
-    }
-
-    if (argc > 3) {
-        if (!strcmp(argv[3], "u8")) {
-            len = 1;
-        } else if (!strcmp(argv[3], "s16")) {
-            len = 2;
-        } else if (!strcmp(argv[3], "f32")) {
-            len = 4;
-        } else if (!strcmp(argv[3], "f64")) {
-            len = 8;
-        } else {
-            char *end;
-            len = strtol(argv[3], &end, 0);
-            if (*end || len < 1 || len > 2) {
-                fprintf(stderr, "Unsupported sample format: %s\n", argv[3]);
-                return 1;
-            }
-        }
-    }
-
-    max = (1LL << (8 * len)) - 1;
-
-    f[0] = fopen(argv[1], "rb");
-    f[1] = fopen(argv[2], "rb");
-    if (!f[0] || !f[1]) {
-        fprintf(stderr, "Could not open input files.\n");
-        return 1;
-    }
->>>>>>> dd33637c
+    int noseek;
+
+    noseek = fseek(f[0], 0, SEEK_SET) ||
+             fseek(f[1], 0, SEEK_SET);
 
     if (!noseek) {
         for (i = 0; i < 2; i++) {
@@ -278,72 +223,6 @@
     i = FFMIN(size0, size1) / len;
     if (!i)
         i = 1;
-<<<<<<< HEAD
-    dev = int_sqrt(((sse / i) * F * F) + (((sse % i) * F * F) + i / 2) / i);
-    if (sse)
-        psnr = ((2 * log16(max << 16) + log16(i) - log16(sse)) *
-                284619LL * F + (1LL << 31)) / (1LL << 32);
-    else
-        psnr = 1000 * F - 1; // floating point free infinity :)
-
-    printf("stddev:%5d.%02d PSNR:%3d.%02d MAXDIFF:%5d bytes:%9d/%9d\n",
-           (int)(dev / F), (int)(dev % F),
-           (int)(psnr / F), (int)(psnr % F),
-           maxdist, size0, size1);
-    return psnr;
-}
-
-int main(int argc, char *argv[])
-{
-    FILE *f[2];
-    int len = 1;
-    int shift_first= argc < 5 ? 0 : atoi(argv[4]);
-    int skip_bytes = argc < 6 ? 0 : atoi(argv[5]);
-    int shift_last = shift_first + (argc < 7 ? 0 : atoi(argv[6]));
-    int shift;
-    int max_psnr   = -1;
-    int max_psnr_shift = 0;
-
-    if (argc > 3) {
-        if (!strcmp(argv[3], "u8")) {
-            len = 1;
-        } else if (!strcmp(argv[3], "s16")) {
-            len = 2;
-        } else if (!strcmp(argv[3], "f32")) {
-            len = 4;
-        } else {
-            char *end;
-            len = strtol(argv[3], &end, 0);
-            if (*end || len < 1 || len > 2) {
-                fprintf(stderr, "Unsupported sample format: %s\n", argv[3]);
-                return 1;
-            }
-        }
-    }
-
-    if (argc < 3) {
-        printf("tiny_psnr <file1> <file2> [<elem size> [<shift> [<skip bytes> [<shift search range>]]]]\n");
-        printf("WAV headers are skipped automatically.\n");
-        return 1;
-    }
-
-    f[0] = fopen(argv[1], "rb");
-    f[1] = fopen(argv[2], "rb");
-    if (!f[0] || !f[1]) {
-        fprintf(stderr, "Could not open input files.\n");
-        return 1;
-    }
-
-    for (shift = shift_first; shift <= shift_last; shift++) {
-        int psnr = run_psnr(f, len, shift, skip_bytes);
-        if (psnr > max_psnr || (shift < 0 && psnr == max_psnr)) {
-            max_psnr = psnr;
-            max_psnr_shift = shift;
-        }
-    }
-    if (shift_last > shift_first)
-        printf("Best PSNR is %3d.%02d for shift %i\n", (int)(max_psnr / F), (int)(max_psnr % F), max_psnr_shift);
-=======
     switch (len) {
     case 1:
     case 2: {
@@ -359,16 +238,17 @@
                (int)(dev / F), (int)(dev % F),
                (int)(psnr / F), (int)(psnr % F),
                maxdist, size0, size1);
-        break;
+        return psnr;
         }
     case 4:
     case 8: {
         char psnr_str[64];
+        double psnr = INT_MAX;
         double dev = sqrt(sse_d / i);
         uint64_t scale = (len == 4) ? (1ULL << 24) : (1ULL << 32);
 
         if (sse_d) {
-            double psnr = 2 * log(DBL_MAX) - log(i / sse_d);
+            psnr = 2 * log(DBL_MAX) - log(i / sse_d);
             snprintf(psnr_str, sizeof(psnr_str), "%5.02f", psnr);
         } else
             snprintf(psnr_str, sizeof(psnr_str), "inf");
@@ -377,9 +257,63 @@
 
         printf("stddev:%10.2f PSNR:%s MAXDIFF:%10"PRIu64" bytes:%9d/%9d\n",
                dev * scale, psnr_str, maxdist, size0, size1);
-        break;
-    }
-    }
->>>>>>> dd33637c
+        return psnr;
+    }
+    }
+    return -1;
+}
+
+int main(int argc, char *argv[])
+{
+    FILE *f[2];
+    int len = 1;
+    int shift_first= argc < 5 ? 0 : atoi(argv[4]);
+    int skip_bytes = argc < 6 ? 0 : atoi(argv[5]);
+    int shift_last = shift_first + (argc < 7 ? 0 : atoi(argv[6]));
+    int shift;
+    int max_psnr   = -1;
+    int max_psnr_shift = 0;
+
+    if (argc > 3) {
+        if (!strcmp(argv[3], "u8")) {
+            len = 1;
+        } else if (!strcmp(argv[3], "s16")) {
+            len = 2;
+        } else if (!strcmp(argv[3], "f32")) {
+            len = 4;
+        } else if (!strcmp(argv[3], "f64")) {
+            len = 8;
+        } else {
+            char *end;
+            len = strtol(argv[3], &end, 0);
+            if (*end || len < 1 || len > 2) {
+                fprintf(stderr, "Unsupported sample format: %s\n", argv[3]);
+                return 1;
+            }
+        }
+    }
+
+    if (argc < 3) {
+        printf("tiny_psnr <file1> <file2> [<elem size> [<shift> [<skip bytes> [<shift search range>]]]]\n");
+        printf("WAV headers are skipped automatically.\n");
+        return 1;
+    }
+
+    f[0] = fopen(argv[1], "rb");
+    f[1] = fopen(argv[2], "rb");
+    if (!f[0] || !f[1]) {
+        fprintf(stderr, "Could not open input files.\n");
+        return 1;
+    }
+
+    for (shift = shift_first; shift <= shift_last; shift++) {
+        int psnr = run_psnr(f, len, shift, skip_bytes);
+        if (psnr > max_psnr || (shift < 0 && psnr == max_psnr)) {
+            max_psnr = psnr;
+            max_psnr_shift = shift;
+        }
+    }
+    if (shift_last > shift_first)
+        printf("Best PSNR is %3d.%02d for shift %i\n", (int)(max_psnr / F), (int)(max_psnr % F), max_psnr_shift);
     return 0;
 }