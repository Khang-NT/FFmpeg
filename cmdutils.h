--- conflicted
+++ resolved
@@ -460,9 +460,6 @@
  * buffers have been released.
  */
 void free_buffer_pool(FrameBuffer **pool);
-<<<<<<< HEAD
-#endif /* CMDUTILS_H */
-=======
 
 #define GET_PIX_FMT_NAME(pix_fmt)\
     const char *name = av_get_pix_fmt_name(pix_fmt);
@@ -482,5 +479,4 @@
     char name[128];\
     av_get_channel_layout_string(name, sizeof(name), 0, ch_layout);
 
-#endif /* LIBAV_CMDUTILS_H */
->>>>>>> f8b1e665
+#endif /* CMDUTILS_H */