--- conflicted
+++ resolved
@@ -23,13 +23,8 @@
 #include "libavformat/avformat.h"
 
 #define LIBAVDEVICE_VERSION_MAJOR 53
-<<<<<<< HEAD
-#define LIBAVDEVICE_VERSION_MINOR  3
-#define LIBAVDEVICE_VERSION_MICRO  3
-=======
-#define LIBAVDEVICE_VERSION_MINOR  1
+#define LIBAVDEVICE_VERSION_MINOR  4
 #define LIBAVDEVICE_VERSION_MICRO  0
->>>>>>> d763fb7d
 
 #define LIBAVDEVICE_VERSION_INT AV_VERSION_INT(LIBAVDEVICE_VERSION_MAJOR, \
                                                LIBAVDEVICE_VERSION_MINOR, \
