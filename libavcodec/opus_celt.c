/*
 * Copyright (c) 2012 Andrew D'Addesio
 * Copyright (c) 2013-2014 Mozilla Corporation
 *
 * This file is part of FFmpeg.
 *
 * FFmpeg is free software; you can redistribute it and/or
 * modify it under the terms of the GNU Lesser General Public
 * License as published by the Free Software Foundation; either
 * version 2.1 of the License, or (at your option) any later version.
 *
 * FFmpeg is distributed in the hope that it will be useful,
 * but WITHOUT ANY WARRANTY; without even the implied warranty of
 * MERCHANTABILITY or FITNESS FOR A PARTICULAR PURPOSE.  See the GNU
 * Lesser General Public License for more details.
 *
 * You should have received a copy of the GNU Lesser General Public
 * License along with FFmpeg; if not, write to the Free Software
 * Foundation, Inc., 51 Franklin Street, Fifth Floor, Boston, MA 02110-1301 USA
 */

/**
 * @file
 * Opus CELT decoder
 */

#include <stdint.h>

#include "libavutil/float_dsp.h"

#include "imdct15.h"
#include "opus.h"

enum CeltSpread {
    CELT_SPREAD_NONE,
    CELT_SPREAD_LIGHT,
    CELT_SPREAD_NORMAL,
    CELT_SPREAD_AGGRESSIVE
};

typedef struct CeltFrame {
    float energy[CELT_MAX_BANDS];
    float prev_energy[2][CELT_MAX_BANDS];

    uint8_t collapse_masks[CELT_MAX_BANDS];

    /* buffer for mdct output + postfilter */
    DECLARE_ALIGNED(32, float, buf)[2048];

    /* postfilter parameters */
    int pf_period_new;
    float pf_gains_new[3];
    int pf_period;
    float pf_gains[3];
    int pf_period_old;
    float pf_gains_old[3];

    float deemph_coeff;
} CeltFrame;

struct CeltContext {
    // constant values that do not change during context lifetime
    AVCodecContext    *avctx;
<<<<<<< HEAD
    CeltIMDCTContext  *imdct[4];
    AVFloatDSPContext  *dsp;
=======
    IMDCT15Context    *imdct[4];
    AVFloatDSPContext  dsp;
>>>>>>> 3d5d4623
    int output_channels;

    // values that have inter-frame effect and must be reset on flush
    CeltFrame frame[2];
    uint32_t seed;
    int flushed;

    // values that only affect a single frame
    int coded_channels;
    int framebits;
    int duration;

    /* number of iMDCT blocks in the frame */
    int blocks;
    /* size of each block */
    int blocksize;

    int startband;
    int endband;
    int codedbands;

    int anticollapse_bit;

    int intensitystereo;
    int dualstereo;
    enum CeltSpread spread;

    int remaining;
    int remaining2;
    int fine_bits    [CELT_MAX_BANDS];
    int fine_priority[CELT_MAX_BANDS];
    int pulses       [CELT_MAX_BANDS];
    int tf_change    [CELT_MAX_BANDS];

    DECLARE_ALIGNED(32, float, coeffs)[2][CELT_MAX_FRAME_SIZE];
    DECLARE_ALIGNED(32, float, scratch)[22 * 8]; // MAX(celt_freq_range) * 1<<CELT_MAX_LOG_BLOCKS
};

static const uint16_t celt_model_tapset[] = { 4, 2, 3, 4 };

static const uint16_t celt_model_spread[] = { 32, 7, 9, 30, 32 };

static const uint16_t celt_model_alloc_trim[] = {
    128,   2,   4,   9,  19,  41,  87, 109, 119, 124, 126, 128
};

static const uint16_t celt_model_energy_small[] = { 4, 2, 3, 4 };

static const uint8_t celt_freq_bands[] = { /* in steps of 200Hz */
    0,  1,  2,  3,  4,  5,  6,  7,  8, 10, 12, 14, 16, 20, 24, 28, 34, 40, 48, 60, 78, 100
};

static const uint8_t celt_freq_range[] = {
    1,  1,  1,  1,  1,  1,  1,  1,  2,  2,  2,  2,  4,  4,  4,  6,  6,  8, 12, 18, 22
};

static const uint8_t celt_log_freq_range[] = {
    0,  0,  0,  0,  0,  0,  0,  0,  8,  8,  8,  8, 16, 16, 16, 21, 21, 24, 29, 34, 36
};

static const int8_t celt_tf_select[4][2][2][2] = {
    { { { 0, -1 }, { 0, -1 } }, { { 0, -1 }, { 0, -1 } } },
    { { { 0, -1 }, { 0, -2 } }, { { 1,  0 }, { 1, -1 } } },
    { { { 0, -2 }, { 0, -3 } }, { { 2,  0 }, { 1, -1 } } },
    { { { 0, -2 }, { 0, -3 } }, { { 3,  0 }, { 1, -1 } } }
};

static const float celt_mean_energy[] = {
    6.437500f, 6.250000f, 5.750000f, 5.312500f, 5.062500f,
    4.812500f, 4.500000f, 4.375000f, 4.875000f, 4.687500f,
    4.562500f, 4.437500f, 4.875000f, 4.625000f, 4.312500f,
    4.500000f, 4.375000f, 4.625000f, 4.750000f, 4.437500f,
    3.750000f, 3.750000f, 3.750000f, 3.750000f, 3.750000f
};

static const float celt_alpha_coef[] = {
    29440.0f/32768.0f,    26112.0f/32768.0f,    21248.0f/32768.0f,    16384.0f/32768.0f
};

static const float celt_beta_coef[] = { /* TODO: precompute 1 minus this if the code ends up neater */
    30147.0f/32768.0f,    22282.0f/32768.0f,    12124.0f/32768.0f,     6554.0f/32768.0f
};

static const uint8_t celt_coarse_energy_dist[4][2][42] = {
    {
        {       // 120-sample inter
             72, 127,  65, 129,  66, 128,  65, 128,  64, 128,  62, 128,  64, 128,
             64, 128,  92,  78,  92,  79,  92,  78,  90,  79, 116,  41, 115,  40,
            114,  40, 132,  26, 132,  26, 145,  17, 161,  12, 176,  10, 177,  11
        }, {    // 120-sample intra
             24, 179,  48, 138,  54, 135,  54, 132,  53, 134,  56, 133,  55, 132,
             55, 132,  61, 114,  70,  96,  74,  88,  75,  88,  87,  74,  89,  66,
             91,  67, 100,  59, 108,  50, 120,  40, 122,  37,  97,  43,  78,  50
        }
    }, {
        {       // 240-sample inter
             83,  78,  84,  81,  88,  75,  86,  74,  87,  71,  90,  73,  93,  74,
             93,  74, 109,  40, 114,  36, 117,  34, 117,  34, 143,  17, 145,  18,
            146,  19, 162,  12, 165,  10, 178,   7, 189,   6, 190,   8, 177,   9
        }, {    // 240-sample intra
             23, 178,  54, 115,  63, 102,  66,  98,  69,  99,  74,  89,  71,  91,
             73,  91,  78,  89,  86,  80,  92,  66,  93,  64, 102,  59, 103,  60,
            104,  60, 117,  52, 123,  44, 138,  35, 133,  31,  97,  38,  77,  45
        }
    }, {
        {       // 480-sample inter
             61,  90,  93,  60, 105,  42, 107,  41, 110,  45, 116,  38, 113,  38,
            112,  38, 124,  26, 132,  27, 136,  19, 140,  20, 155,  14, 159,  16,
            158,  18, 170,  13, 177,  10, 187,   8, 192,   6, 175,   9, 159,  10
        }, {    // 480-sample intra
             21, 178,  59, 110,  71,  86,  75,  85,  84,  83,  91,  66,  88,  73,
             87,  72,  92,  75,  98,  72, 105,  58, 107,  54, 115,  52, 114,  55,
            112,  56, 129,  51, 132,  40, 150,  33, 140,  29,  98,  35,  77,  42
        }
    }, {
        {       // 960-sample inter
             42, 121,  96,  66, 108,  43, 111,  40, 117,  44, 123,  32, 120,  36,
            119,  33, 127,  33, 134,  34, 139,  21, 147,  23, 152,  20, 158,  25,
            154,  26, 166,  21, 173,  16, 184,  13, 184,  10, 150,  13, 139,  15
        }, {    // 960-sample intra
             22, 178,  63, 114,  74,  82,  84,  83,  92,  82, 103,  62,  96,  72,
             96,  67, 101,  73, 107,  72, 113,  55, 118,  52, 125,  52, 118,  52,
            117,  55, 135,  49, 137,  39, 157,  32, 145,  29,  97,  33,  77,  40
        }
    }
};

static const uint8_t celt_static_alloc[11][21] = {  /* 1/32 bit/sample */
    {   0,   0,   0,   0,   0,   0,   0,   0,   0,   0,   0,   0,   0,   0,   0,   0,   0,   0,   0,   0,   0 },
    {  90,  80,  75,  69,  63,  56,  49,  40,  34,  29,  20,  18,  10,   0,   0,   0,   0,   0,   0,   0,   0 },
    { 110, 100,  90,  84,  78,  71,  65,  58,  51,  45,  39,  32,  26,  20,  12,   0,   0,   0,   0,   0,   0 },
    { 118, 110, 103,  93,  86,  80,  75,  70,  65,  59,  53,  47,  40,  31,  23,  15,   4,   0,   0,   0,   0 },
    { 126, 119, 112, 104,  95,  89,  83,  78,  72,  66,  60,  54,  47,  39,  32,  25,  17,  12,   1,   0,   0 },
    { 134, 127, 120, 114, 103,  97,  91,  85,  78,  72,  66,  60,  54,  47,  41,  35,  29,  23,  16,  10,   1 },
    { 144, 137, 130, 124, 113, 107, 101,  95,  88,  82,  76,  70,  64,  57,  51,  45,  39,  33,  26,  15,   1 },
    { 152, 145, 138, 132, 123, 117, 111, 105,  98,  92,  86,  80,  74,  67,  61,  55,  49,  43,  36,  20,   1 },
    { 162, 155, 148, 142, 133, 127, 121, 115, 108, 102,  96,  90,  84,  77,  71,  65,  59,  53,  46,  30,   1 },
    { 172, 165, 158, 152, 143, 137, 131, 125, 118, 112, 106, 100,  94,  87,  81,  75,  69,  63,  56,  45,  20 },
    { 200, 200, 200, 200, 200, 200, 200, 200, 198, 193, 188, 183, 178, 173, 168, 163, 158, 153, 148, 129, 104 }
};

static const uint8_t celt_static_caps[4][2][21] = {
    {       // 120-sample
        {224, 224, 224, 224, 224, 224, 224, 224, 160, 160,
         160, 160, 185, 185, 185, 178, 178, 168, 134,  61,  37},
        {224, 224, 224, 224, 224, 224, 224, 224, 240, 240,
         240, 240, 207, 207, 207, 198, 198, 183, 144,  66,  40},
    }, {    // 240-sample
        {160, 160, 160, 160, 160, 160, 160, 160, 185, 185,
         185, 185, 193, 193, 193, 183, 183, 172, 138,  64,  38},
        {240, 240, 240, 240, 240, 240, 240, 240, 207, 207,
         207, 207, 204, 204, 204, 193, 193, 180, 143,  66,  40},
    }, {    // 480-sample
        {185, 185, 185, 185, 185, 185, 185, 185, 193, 193,
         193, 193, 193, 193, 193, 183, 183, 172, 138,  65,  39},
        {207, 207, 207, 207, 207, 207, 207, 207, 204, 204,
         204, 204, 201, 201, 201, 188, 188, 176, 141,  66,  40},
    }, {    // 960-sample
        {193, 193, 193, 193, 193, 193, 193, 193, 193, 193,
         193, 193, 194, 194, 194, 184, 184, 173, 139,  65,  39},
        {204, 204, 204, 204, 204, 204, 204, 204, 201, 201,
         201, 201, 198, 198, 198, 187, 187, 175, 140,  66,  40}
    }
};

static const uint8_t celt_cache_bits[392] = {
    40, 7, 7, 7, 7, 7, 7, 7, 7, 7, 7, 7, 7, 7, 7,
    7, 7, 7, 7, 7, 7, 7, 7, 7, 7, 7, 7, 7, 7, 7,
    7, 7, 7, 7, 7, 7, 7, 7, 7, 7, 7, 40, 15, 23, 28,
    31, 34, 36, 38, 39, 41, 42, 43, 44, 45, 46, 47, 47, 49, 50,
    51, 52, 53, 54, 55, 55, 57, 58, 59, 60, 61, 62, 63, 63, 65,
    66, 67, 68, 69, 70, 71, 71, 40, 20, 33, 41, 48, 53, 57, 61,
    64, 66, 69, 71, 73, 75, 76, 78, 80, 82, 85, 87, 89, 91, 92,
    94, 96, 98, 101, 103, 105, 107, 108, 110, 112, 114, 117, 119, 121, 123,
    124, 126, 128, 40, 23, 39, 51, 60, 67, 73, 79, 83, 87, 91, 94,
    97, 100, 102, 105, 107, 111, 115, 118, 121, 124, 126, 129, 131, 135, 139,
    142, 145, 148, 150, 153, 155, 159, 163, 166, 169, 172, 174, 177, 179, 35,
    28, 49, 65, 78, 89, 99, 107, 114, 120, 126, 132, 136, 141, 145, 149,
    153, 159, 165, 171, 176, 180, 185, 189, 192, 199, 205, 211, 216, 220, 225,
    229, 232, 239, 245, 251, 21, 33, 58, 79, 97, 112, 125, 137, 148, 157,
    166, 174, 182, 189, 195, 201, 207, 217, 227, 235, 243, 251, 17, 35, 63,
    86, 106, 123, 139, 152, 165, 177, 187, 197, 206, 214, 222, 230, 237, 250,
    25, 31, 55, 75, 91, 105, 117, 128, 138, 146, 154, 161, 168, 174, 180,
    185, 190, 200, 208, 215, 222, 229, 235, 240, 245, 255, 16, 36, 65, 89,
    110, 128, 144, 159, 173, 185, 196, 207, 217, 226, 234, 242, 250, 11, 41,
    74, 103, 128, 151, 172, 191, 209, 225, 241, 255, 9, 43, 79, 110, 138,
    163, 186, 207, 227, 246, 12, 39, 71, 99, 123, 144, 164, 182, 198, 214,
    228, 241, 253, 9, 44, 81, 113, 142, 168, 192, 214, 235, 255, 7, 49,
    90, 127, 160, 191, 220, 247, 6, 51, 95, 134, 170, 203, 234, 7, 47,
    87, 123, 155, 184, 212, 237, 6, 52, 97, 137, 174, 208, 240, 5, 57,
    106, 151, 192, 231, 5, 59, 111, 158, 202, 243, 5, 55, 103, 147, 187,
    224, 5, 60, 113, 161, 206, 248, 4, 65, 122, 175, 224, 4, 67, 127,
    182, 234
};

static const int16_t celt_cache_index[105] = {
    -1, -1, -1, -1, -1, -1, -1, -1, 0, 0, 0, 0, 41, 41, 41,
    82, 82, 123, 164, 200, 222, 0, 0, 0, 0, 0, 0, 0, 0, 41,
    41, 41, 41, 123, 123, 123, 164, 164, 240, 266, 283, 295, 41, 41, 41,
    41, 41, 41, 41, 41, 123, 123, 123, 123, 240, 240, 240, 266, 266, 305,
    318, 328, 336, 123, 123, 123, 123, 123, 123, 123, 123, 240, 240, 240, 240,
    305, 305, 305, 318, 318, 343, 351, 358, 364, 240, 240, 240, 240, 240, 240,
    240, 240, 305, 305, 305, 305, 343, 343, 343, 351, 351, 370, 376, 382, 387,
};

static const uint8_t celt_log2_frac[] = {
    0, 8, 13, 16, 19, 21, 23, 24, 26, 27, 28, 29, 30, 31, 32, 32, 33, 34, 34, 35, 36, 36, 37, 37
};

static const uint8_t celt_bit_interleave[] = {
    0, 1, 1, 1, 2, 3, 3, 3, 2, 3, 3, 3, 2, 3, 3, 3
};

static const uint8_t celt_bit_deinterleave[] = {
    0x00, 0x03, 0x0C, 0x0F, 0x30, 0x33, 0x3C, 0x3F,
    0xC0, 0xC3, 0xCC, 0xCF, 0xF0, 0xF3, 0xFC, 0xFF
};

static const uint8_t celt_hadamard_ordery[] = {
    1,   0,
    3,   0,  2,  1,
    7,   0,  4,  3,  6,  1,  5,  2,
    15,  0,  8,  7, 12,  3, 11,  4, 14,  1,  9,  6, 13,  2, 10,  5
};

static const uint16_t celt_qn_exp2[] = {
    16384, 17866, 19483, 21247, 23170, 25267, 27554, 30048
};

static const uint32_t celt_pvq_u[1272] = {
    /* N = 0, K = 0...176 */
    1, 0, 0, 0, 0, 0, 0, 0, 0, 0, 0, 0, 0, 0, 0, 0, 0, 0, 0, 0, 0, 0, 0, 0, 0, 0,
    0, 0, 0, 0, 0, 0, 0, 0, 0, 0, 0, 0, 0, 0, 0, 0, 0, 0, 0, 0, 0, 0, 0, 0, 0, 0,
    0, 0, 0, 0, 0, 0, 0, 0, 0, 0, 0, 0, 0, 0, 0, 0, 0, 0, 0, 0, 0, 0, 0, 0, 0, 0,
    0, 0, 0, 0, 0, 0, 0, 0, 0, 0, 0, 0, 0, 0, 0, 0, 0, 0, 0, 0, 0, 0, 0, 0, 0, 0,
    0, 0, 0, 0, 0, 0, 0, 0, 0, 0, 0, 0, 0, 0, 0, 0, 0, 0, 0, 0, 0, 0, 0, 0, 0, 0,
    0, 0, 0, 0, 0, 0, 0, 0, 0, 0, 0, 0, 0, 0, 0, 0, 0, 0, 0, 0, 0, 0, 0, 0, 0, 0,
    0, 0, 0, 0, 0, 0, 0, 0, 0, 0, 0, 0, 0, 0, 0, 0, 0, 0, 0, 0, 0,
    /* N = 1, K = 1...176 */
    1, 1, 1, 1, 1, 1, 1, 1, 1, 1, 1, 1, 1, 1, 1, 1, 1, 1, 1, 1, 1, 1, 1, 1, 1, 1,
    1, 1, 1, 1, 1, 1, 1, 1, 1, 1, 1, 1, 1, 1, 1, 1, 1, 1, 1, 1, 1, 1, 1, 1, 1, 1,
    1, 1, 1, 1, 1, 1, 1, 1, 1, 1, 1, 1, 1, 1, 1, 1, 1, 1, 1, 1, 1, 1, 1, 1, 1, 1,
    1, 1, 1, 1, 1, 1, 1, 1, 1, 1, 1, 1, 1, 1, 1, 1, 1, 1, 1, 1, 1, 1, 1, 1, 1, 1,
    1, 1, 1, 1, 1, 1, 1, 1, 1, 1, 1, 1, 1, 1, 1, 1, 1, 1, 1, 1, 1, 1, 1, 1, 1, 1,
    1, 1, 1, 1, 1, 1, 1, 1, 1, 1, 1, 1, 1, 1, 1, 1, 1, 1, 1, 1, 1, 1, 1, 1, 1, 1,
    1, 1, 1, 1, 1, 1, 1, 1, 1, 1, 1, 1, 1, 1, 1, 1, 1, 1, 1, 1,
    /* N = 2, K = 2...176 */
    3, 5, 7, 9, 11, 13, 15, 17, 19, 21, 23, 25, 27, 29, 31, 33, 35, 37, 39, 41,
    43, 45, 47, 49, 51, 53, 55, 57, 59, 61, 63, 65, 67, 69, 71, 73, 75, 77, 79,
    81, 83, 85, 87, 89, 91, 93, 95, 97, 99, 101, 103, 105, 107, 109, 111, 113,
    115, 117, 119, 121, 123, 125, 127, 129, 131, 133, 135, 137, 139, 141, 143,
    145, 147, 149, 151, 153, 155, 157, 159, 161, 163, 165, 167, 169, 171, 173,
    175, 177, 179, 181, 183, 185, 187, 189, 191, 193, 195, 197, 199, 201, 203,
    205, 207, 209, 211, 213, 215, 217, 219, 221, 223, 225, 227, 229, 231, 233,
    235, 237, 239, 241, 243, 245, 247, 249, 251, 253, 255, 257, 259, 261, 263,
    265, 267, 269, 271, 273, 275, 277, 279, 281, 283, 285, 287, 289, 291, 293,
    295, 297, 299, 301, 303, 305, 307, 309, 311, 313, 315, 317, 319, 321, 323,
    325, 327, 329, 331, 333, 335, 337, 339, 341, 343, 345, 347, 349, 351,
    /* N = 3, K = 3...176 */
    13, 25, 41, 61, 85, 113, 145, 181, 221, 265, 313, 365, 421, 481, 545, 613,
    685, 761, 841, 925, 1013, 1105, 1201, 1301, 1405, 1513, 1625, 1741, 1861,
    1985, 2113, 2245, 2381, 2521, 2665, 2813, 2965, 3121, 3281, 3445, 3613, 3785,
    3961, 4141, 4325, 4513, 4705, 4901, 5101, 5305, 5513, 5725, 5941, 6161, 6385,
    6613, 6845, 7081, 7321, 7565, 7813, 8065, 8321, 8581, 8845, 9113, 9385, 9661,
    9941, 10225, 10513, 10805, 11101, 11401, 11705, 12013, 12325, 12641, 12961,
    13285, 13613, 13945, 14281, 14621, 14965, 15313, 15665, 16021, 16381, 16745,
    17113, 17485, 17861, 18241, 18625, 19013, 19405, 19801, 20201, 20605, 21013,
    21425, 21841, 22261, 22685, 23113, 23545, 23981, 24421, 24865, 25313, 25765,
    26221, 26681, 27145, 27613, 28085, 28561, 29041, 29525, 30013, 30505, 31001,
    31501, 32005, 32513, 33025, 33541, 34061, 34585, 35113, 35645, 36181, 36721,
    37265, 37813, 38365, 38921, 39481, 40045, 40613, 41185, 41761, 42341, 42925,
    43513, 44105, 44701, 45301, 45905, 46513, 47125, 47741, 48361, 48985, 49613,
    50245, 50881, 51521, 52165, 52813, 53465, 54121, 54781, 55445, 56113, 56785,
    57461, 58141, 58825, 59513, 60205, 60901, 61601,
    /* N = 4, K = 4...176 */
    63, 129, 231, 377, 575, 833, 1159, 1561, 2047, 2625, 3303, 4089, 4991, 6017,
    7175, 8473, 9919, 11521, 13287, 15225, 17343, 19649, 22151, 24857, 27775,
    30913, 34279, 37881, 41727, 45825, 50183, 54809, 59711, 64897, 70375, 76153,
    82239, 88641, 95367, 102425, 109823, 117569, 125671, 134137, 142975, 152193,
    161799, 171801, 182207, 193025, 204263, 215929, 228031, 240577, 253575,
    267033, 280959, 295361, 310247, 325625, 341503, 357889, 374791, 392217,
    410175, 428673, 447719, 467321, 487487, 508225, 529543, 551449, 573951,
    597057, 620775, 645113, 670079, 695681, 721927, 748825, 776383, 804609,
    833511, 863097, 893375, 924353, 956039, 988441, 1021567, 1055425, 1090023,
    1125369, 1161471, 1198337, 1235975, 1274393, 1313599, 1353601, 1394407,
    1436025, 1478463, 1521729, 1565831, 1610777, 1656575, 1703233, 1750759,
    1799161, 1848447, 1898625, 1949703, 2001689, 2054591, 2108417, 2163175,
    2218873, 2275519, 2333121, 2391687, 2451225, 2511743, 2573249, 2635751,
    2699257, 2763775, 2829313, 2895879, 2963481, 3032127, 3101825, 3172583,
    3244409, 3317311, 3391297, 3466375, 3542553, 3619839, 3698241, 3777767,
    3858425, 3940223, 4023169, 4107271, 4192537, 4278975, 4366593, 4455399,
    4545401, 4636607, 4729025, 4822663, 4917529, 5013631, 5110977, 5209575,
    5309433, 5410559, 5512961, 5616647, 5721625, 5827903, 5935489, 6044391,
    6154617, 6266175, 6379073, 6493319, 6608921, 6725887, 6844225, 6963943,
    7085049, 7207551,
    /* N = 5, K = 5...176 */
    321, 681, 1289, 2241, 3649, 5641, 8361, 11969, 16641, 22569, 29961, 39041,
    50049, 63241, 78889, 97281, 118721, 143529, 172041, 204609, 241601, 283401,
    330409, 383041, 441729, 506921, 579081, 658689, 746241, 842249, 947241,
    1061761, 1186369, 1321641, 1468169, 1626561, 1797441, 1981449, 2179241,
    2391489, 2618881, 2862121, 3121929, 3399041, 3694209, 4008201, 4341801,
    4695809, 5071041, 5468329, 5888521, 6332481, 6801089, 7295241, 7815849,
    8363841, 8940161, 9545769, 10181641, 10848769, 11548161, 12280841, 13047849,
    13850241, 14689089, 15565481, 16480521, 17435329, 18431041, 19468809,
    20549801, 21675201, 22846209, 24064041, 25329929, 26645121, 28010881,
    29428489, 30899241, 32424449, 34005441, 35643561, 37340169, 39096641,
    40914369, 42794761, 44739241, 46749249, 48826241, 50971689, 53187081,
    55473921, 57833729, 60268041, 62778409, 65366401, 68033601, 70781609,
    73612041, 76526529, 79526721, 82614281, 85790889, 89058241, 92418049,
    95872041, 99421961, 103069569, 106816641, 110664969, 114616361, 118672641,
    122835649, 127107241, 131489289, 135983681, 140592321, 145317129, 150160041,
    155123009, 160208001, 165417001, 170752009, 176215041, 181808129, 187533321,
    193392681, 199388289, 205522241, 211796649, 218213641, 224775361, 231483969,
    238341641, 245350569, 252512961, 259831041, 267307049, 274943241, 282741889,
    290705281, 298835721, 307135529, 315607041, 324252609, 333074601, 342075401,
    351257409, 360623041, 370174729, 379914921, 389846081, 399970689, 410291241,
    420810249, 431530241, 442453761, 453583369, 464921641, 476471169, 488234561,
    500214441, 512413449, 524834241, 537479489, 550351881, 563454121, 576788929,
    590359041, 604167209, 618216201, 632508801,
    /* N = 6, K = 6...96 (technically V(109,5) fits in 32 bits, but that can't be
     achieved by splitting an Opus band) */
    1683, 3653, 7183, 13073, 22363, 36365, 56695, 85305, 124515, 177045, 246047,
    335137, 448427, 590557, 766727, 982729, 1244979, 1560549, 1937199, 2383409,
    2908411, 3522221, 4235671, 5060441, 6009091, 7095093, 8332863, 9737793,
    11326283, 13115773, 15124775, 17372905, 19880915, 22670725, 25765455,
    29189457, 32968347, 37129037, 41699767, 46710137, 52191139, 58175189,
    64696159, 71789409, 79491819, 87841821, 96879431, 106646281, 117185651,
    128542501, 140763503, 153897073, 167993403, 183104493, 199284183, 216588185,
    235074115, 254801525, 275831935, 298228865, 322057867, 347386557, 374284647,
    402823977, 433078547, 465124549, 499040399, 534906769, 572806619, 612825229,
    655050231, 699571641, 746481891, 795875861, 847850911, 902506913, 959946283,
    1020274013, 1083597703, 1150027593, 1219676595, 1292660325, 1369097135,
    1449108145, 1532817275, 1620351277, 1711839767, 1807415257, 1907213187,
    2011371957, 2120032959,
    /* N = 7, K = 7...54 (technically V(60,6) fits in 32 bits, but that can't be
     achieved by splitting an Opus band) */
    8989, 19825, 40081, 75517, 134245, 227305, 369305, 579125, 880685, 1303777,
    1884961, 2668525, 3707509, 5064793, 6814249, 9041957, 11847485, 15345233,
    19665841, 24957661, 31388293, 39146185, 48442297, 59511829, 72616013,
    88043969, 106114625, 127178701, 151620757, 179861305, 212358985, 249612805,
    292164445, 340600625, 395555537, 457713341, 527810725, 606639529, 695049433,
    793950709, 904317037, 1027188385, 1163673953, 1314955181, 1482288821,
    1667010073, 1870535785, 2094367717,
    /* N = 8, K = 8...37 (technically V(40,7) fits in 32 bits, but that can't be
     achieved by splitting an Opus band) */
    48639, 108545, 224143, 433905, 795455, 1392065, 2340495, 3800305, 5984767,
    9173505, 13726991, 20103025, 28875327, 40754369, 56610575, 77500017,
    104692735, 139703809, 184327311, 240673265, 311207743, 398796225, 506750351,
    638878193, 799538175, 993696769, 1226990095, 1505789553, 1837271615,
    2229491905,
    /* N = 9, K = 9...28 (technically V(29,8) fits in 32 bits, but that can't be
     achieved by splitting an Opus band) */
    265729, 598417, 1256465, 2485825, 4673345, 8405905, 14546705, 24331777,
    39490049, 62390545, 96220561, 145198913, 214828609, 312193553, 446304145,
    628496897, 872893441, 1196924561, 1621925137, 2173806145,
    /* N = 10, K = 10...24 */
    1462563, 3317445, 7059735, 14218905, 27298155, 50250765, 89129247, 152951073,
    254831667, 413442773, 654862247, 1014889769, 1541911931, 2300409629,
    3375210671,
    /* N = 11, K = 11...19 (technically V(20,10) fits in 32 bits, but that can't be
     achieved by splitting an Opus band) */
    8097453, 18474633, 39753273, 81270333, 158819253, 298199265, 540279585,
    948062325, 1616336765,
    /* N = 12, K = 12...18 */
    45046719, 103274625, 224298231, 464387817, 921406335, 1759885185,
    3248227095,
    /* N = 13, K = 13...16 */
    251595969, 579168825, 1267854873, 2653649025,
    /* N = 14, K = 14 */
    1409933619
};

DECLARE_ALIGNED(32, static const float, celt_window)[120] = {
    6.7286966e-05f, 0.00060551348f, 0.0016815970f, 0.0032947962f, 0.0054439943f,
    0.0081276923f, 0.011344001f, 0.015090633f, 0.019364886f, 0.024163635f,
    0.029483315f, 0.035319905f, 0.041668911f, 0.048525347f, 0.055883718f,
    0.063737999f, 0.072081616f, 0.080907428f, 0.090207705f, 0.099974111f,
    0.11019769f, 0.12086883f, 0.13197729f, 0.14351214f, 0.15546177f,
    0.16781389f, 0.18055550f, 0.19367290f, 0.20715171f, 0.22097682f,
    0.23513243f, 0.24960208f, 0.26436860f, 0.27941419f, 0.29472040f,
    0.31026818f, 0.32603788f, 0.34200931f, 0.35816177f, 0.37447407f,
    0.39092462f, 0.40749142f, 0.42415215f, 0.44088423f, 0.45766484f,
    0.47447104f, 0.49127978f, 0.50806798f, 0.52481261f, 0.54149077f,
    0.55807973f, 0.57455701f, 0.59090049f, 0.60708841f, 0.62309951f,
    0.63891306f, 0.65450896f, 0.66986776f, 0.68497077f, 0.69980010f,
    0.71433873f, 0.72857055f, 0.74248043f, 0.75605424f, 0.76927895f,
    0.78214257f, 0.79463430f, 0.80674445f, 0.81846456f, 0.82978733f,
    0.84070669f, 0.85121779f, 0.86131698f, 0.87100183f, 0.88027111f,
    0.88912479f, 0.89756398f, 0.90559094f, 0.91320904f, 0.92042270f,
    0.92723738f, 0.93365955f, 0.93969656f, 0.94535671f, 0.95064907f,
    0.95558353f, 0.96017067f, 0.96442171f, 0.96834849f, 0.97196334f,
    0.97527906f, 0.97830883f, 0.98106616f, 0.98356480f, 0.98581869f,
    0.98784191f, 0.98964856f, 0.99125274f, 0.99266849f, 0.99390969f,
    0.99499004f, 0.99592297f, 0.99672162f, 0.99739874f, 0.99796667f,
    0.99843728f, 0.99882195f, 0.99913147f, 0.99937606f, 0.99956527f,
    0.99970802f, 0.99981248f, 0.99988613f, 0.99993565f, 0.99996697f,
    0.99998518f, 0.99999457f, 0.99999859f, 0.99999982f, 1.0000000f,
};

/* square of the window, used for the postfilter */
const float ff_celt_window2[120] = {
    4.5275357e-09f, 3.66647e-07f, 2.82777e-06f, 1.08557e-05f, 2.96371e-05f, 6.60594e-05f,
    0.000128686f, 0.000227727f, 0.000374999f, 0.000583881f, 0.000869266f, 0.0012475f,
    0.0017363f, 0.00235471f, 0.00312299f, 0.00406253f, 0.00519576f, 0.00654601f,
    0.00813743f, 0.00999482f, 0.0121435f, 0.0146093f, 0.017418f, 0.0205957f, 0.0241684f,
    0.0281615f, 0.0326003f, 0.0375092f, 0.0429118f, 0.0488308f, 0.0552873f, 0.0623012f,
    0.0698908f, 0.0780723f, 0.0868601f, 0.0962664f, 0.106301f, 0.11697f, 0.12828f,
    0.140231f, 0.152822f, 0.166049f, 0.179905f, 0.194379f, 0.209457f, 0.225123f, 0.241356f,
    0.258133f, 0.275428f, 0.293212f, 0.311453f, 0.330116f, 0.349163f, 0.368556f, 0.388253f,
    0.40821f, 0.428382f, 0.448723f, 0.469185f, 0.48972f, 0.51028f, 0.530815f, 0.551277f,
    0.571618f, 0.59179f, 0.611747f, 0.631444f, 0.650837f, 0.669884f, 0.688547f, 0.706788f,
    0.724572f, 0.741867f, 0.758644f, 0.774877f, 0.790543f, 0.805621f, 0.820095f, 0.833951f,
    0.847178f, 0.859769f, 0.87172f, 0.88303f, 0.893699f, 0.903734f, 0.91314f, 0.921928f,
    0.930109f, 0.937699f, 0.944713f, 0.951169f, 0.957088f, 0.962491f, 0.9674f, 0.971838f,
    0.975832f, 0.979404f, 0.982582f, 0.985391f, 0.987857f, 0.990005f, 0.991863f, 0.993454f,
    0.994804f, 0.995937f, 0.996877f, 0.997645f, 0.998264f, 0.998753f, 0.999131f, 0.999416f,
    0.999625f, 0.999772f, 0.999871f, 0.999934f, 0.99997f, 0.999989f, 0.999997f, 0.99999964f, 1.0f,
};

static const uint32_t * const celt_pvq_u_row[15] = {
    celt_pvq_u +    0, celt_pvq_u +  176, celt_pvq_u +  351,
    celt_pvq_u +  525, celt_pvq_u +  698, celt_pvq_u +  870,
    celt_pvq_u + 1041, celt_pvq_u + 1131, celt_pvq_u + 1178,
    celt_pvq_u + 1207, celt_pvq_u + 1226, celt_pvq_u + 1240,
    celt_pvq_u + 1248, celt_pvq_u + 1254, celt_pvq_u + 1257
};

static inline int16_t celt_cos(int16_t x)
{
    x = (MUL16(x, x) + 4096) >> 13;
    x = (32767-x) + ROUND_MUL16(x, (-7651 + ROUND_MUL16(x, (8277 + ROUND_MUL16(-626, x)))));
    return 1+x;
}

static inline int celt_log2tan(int isin, int icos)
{
    int lc, ls;
    lc = opus_ilog(icos);
    ls = opus_ilog(isin);
    icos <<= 15 - lc;
    isin <<= 15 - ls;
    return (ls << 11) - (lc << 11) +
           ROUND_MUL16(isin, ROUND_MUL16(isin, -2597) + 7932) -
           ROUND_MUL16(icos, ROUND_MUL16(icos, -2597) + 7932);
}

static inline uint32_t celt_rng(CeltContext *s)
{
    s->seed = 1664525 * s->seed + 1013904223;
    return s->seed;
}

static void celt_decode_coarse_energy(CeltContext *s, OpusRangeCoder *rc)
{
    int i, j;
    float prev[2] = {0};
    float alpha, beta;
    const uint8_t *model;

    /* use the 2D z-transform to apply prediction in both */
    /* the time domain (alpha) and the frequency domain (beta) */

    if (opus_rc_tell(rc)+3 <= s->framebits && opus_rc_p2model(rc, 3)) {
        /* intra frame */
        alpha = 0;
        beta  = 1.0f - 4915.0f/32768.0f;
        model = celt_coarse_energy_dist[s->duration][1];
    } else {
        alpha = celt_alpha_coef[s->duration];
        beta  = 1.0f - celt_beta_coef[s->duration];
        model = celt_coarse_energy_dist[s->duration][0];
    }

    for (i = 0; i < CELT_MAX_BANDS; i++) {
        for (j = 0; j < s->coded_channels; j++) {
            CeltFrame *frame = &s->frame[j];
            float value;
            int available;

            if (i < s->startband || i >= s->endband) {
                frame->energy[i] = 0.0;
                continue;
            }

            available = s->framebits - opus_rc_tell(rc);
            if (available >= 15) {
                /* decode using a Laplace distribution */
                int k = FFMIN(i, 20) << 1;
                value = opus_rc_laplace(rc, model[k] << 7, model[k+1] << 6);
            } else if (available >= 2) {
                int x = opus_rc_getsymbol(rc, celt_model_energy_small);
                value = (x>>1) ^ -(x&1);
            } else if (available >= 1) {
                value = -(float)opus_rc_p2model(rc, 1);
            } else value = -1;

            frame->energy[i] = FFMAX(-9.0f, frame->energy[i]) * alpha + prev[j] + value;
            prev[j] += beta * value;
        }
    }
}

static void celt_decode_fine_energy(CeltContext *s, OpusRangeCoder *rc)
{
    int i;
    for (i = s->startband; i < s->endband; i++) {
        int j;
        if (!s->fine_bits[i])
            continue;

        for (j = 0; j < s->coded_channels; j++) {
            CeltFrame *frame = &s->frame[j];
            int q2;
            float offset;
            q2 = opus_getrawbits(rc, s->fine_bits[i]);
            offset = (q2 + 0.5f) * (1 << (14 - s->fine_bits[i])) / 16384.0f - 0.5f;
            frame->energy[i] += offset;
        }
    }
}

static void celt_decode_final_energy(CeltContext *s, OpusRangeCoder *rc,
                                     int bits_left)
{
    int priority, i, j;

    for (priority = 0; priority < 2; priority++) {
        for (i = s->startband; i < s->endband && bits_left >= s->coded_channels; i++) {
            if (s->fine_priority[i] != priority || s->fine_bits[i] >= CELT_MAX_FINE_BITS)
                continue;

            for (j = 0; j < s->coded_channels; j++) {
                int q2;
                float offset;
                q2 = opus_getrawbits(rc, 1);
                offset = (q2 - 0.5f) * (1 << (14 - s->fine_bits[i] - 1)) / 16384.0f;
                s->frame[j].energy[i] += offset;
                bits_left--;
            }
        }
    }
}

static void celt_decode_tf_changes(CeltContext *s, OpusRangeCoder *rc,
                                   int transient)
{
    int i, diff = 0, tf_select = 0, tf_changed = 0, tf_select_bit;
    int consumed, bits = transient ? 2 : 4;

    consumed = opus_rc_tell(rc);
    tf_select_bit = (s->duration != 0 && consumed+bits+1 <= s->framebits);

    for (i = s->startband; i < s->endband; i++) {
        if (consumed+bits+tf_select_bit <= s->framebits) {
            diff ^= opus_rc_p2model(rc, bits);
            consumed = opus_rc_tell(rc);
            tf_changed |= diff;
        }
        s->tf_change[i] = diff;
        bits = transient ? 4 : 5;
    }

    if (tf_select_bit && celt_tf_select[s->duration][transient][0][tf_changed] !=
                         celt_tf_select[s->duration][transient][1][tf_changed])
        tf_select = opus_rc_p2model(rc, 1);

    for (i = s->startband; i < s->endband; i++) {
        s->tf_change[i] = celt_tf_select[s->duration][transient][tf_select][s->tf_change[i]];
    }
}

static void celt_decode_allocation(CeltContext *s, OpusRangeCoder *rc)
{
    // approx. maximum bit allocation for each band before boost/trim
    int cap[CELT_MAX_BANDS];
    int boost[CELT_MAX_BANDS];
    int threshold[CELT_MAX_BANDS];
    int bits1[CELT_MAX_BANDS];
    int bits2[CELT_MAX_BANDS];
    int trim_offset[CELT_MAX_BANDS];

    int skip_startband = s->startband;
    int dynalloc       = 6;
    int alloctrim      = 5;
    int extrabits      = 0;

    int skip_bit            = 0;
    int intensitystereo_bit = 0;
    int dualstereo_bit      = 0;

    int remaining, bandbits;
    int low, high, total, done;
    int totalbits;
    int consumed;
    int i, j;

    consumed = opus_rc_tell(rc);

    /* obtain spread flag */
    s->spread = CELT_SPREAD_NORMAL;
    if (consumed + 4 <= s->framebits)
        s->spread = opus_rc_getsymbol(rc, celt_model_spread);

    /* generate static allocation caps */
    for (i = 0; i < CELT_MAX_BANDS; i++) {
        cap[i] = (celt_static_caps[s->duration][s->coded_channels - 1][i] + 64)
                 * celt_freq_range[i] << (s->coded_channels - 1) << s->duration >> 2;
    }

    /* obtain band boost */
    totalbits = s->framebits << 3; // convert to 1/8 bits
    consumed = opus_rc_tell_frac(rc);
    for (i = s->startband; i < s->endband; i++) {
        int quanta, band_dynalloc;

        boost[i] = 0;

        quanta = celt_freq_range[i] << (s->coded_channels - 1) << s->duration;
        quanta = FFMIN(quanta << 3, FFMAX(6 << 3, quanta));
        band_dynalloc = dynalloc;
        while (consumed + (band_dynalloc<<3) < totalbits && boost[i] < cap[i]) {
            int add = opus_rc_p2model(rc, band_dynalloc);
            consumed = opus_rc_tell_frac(rc);
            if (!add)
                break;

            boost[i]     += quanta;
            totalbits    -= quanta;
            band_dynalloc = 1;
        }
        /* dynalloc is more likely to occur if it's already been used for earlier bands */
        if (boost[i])
            dynalloc = FFMAX(2, dynalloc - 1);
    }

    /* obtain allocation trim */
    if (consumed + (6 << 3) <= totalbits)
        alloctrim = opus_rc_getsymbol(rc, celt_model_alloc_trim);

    /* anti-collapse bit reservation */
    totalbits = (s->framebits << 3) - opus_rc_tell_frac(rc) - 1;
    s->anticollapse_bit = 0;
    if (s->blocks > 1 && s->duration >= 2 &&
        totalbits >= ((s->duration + 2) << 3))
        s->anticollapse_bit = 1 << 3;
    totalbits -= s->anticollapse_bit;

    /* band skip bit reservation */
    if (totalbits >= 1 << 3)
        skip_bit = 1 << 3;
    totalbits -= skip_bit;

    /* intensity/dual stereo bit reservation */
    if (s->coded_channels == 2) {
        intensitystereo_bit = celt_log2_frac[s->endband - s->startband];
        if (intensitystereo_bit <= totalbits) {
            totalbits -= intensitystereo_bit;
            if (totalbits >= 1 << 3) {
                dualstereo_bit = 1 << 3;
                totalbits -= 1 << 3;
            }
        } else
            intensitystereo_bit = 0;
    }

    for (i = s->startband; i < s->endband; i++) {
        int trim     = alloctrim - 5 - s->duration;
        int band     = celt_freq_range[i] * (s->endband - i - 1);
        int duration = s->duration + 3;
        int scale    = duration + s->coded_channels - 1;

        /* PVQ minimum allocation threshold, below this value the band is
         * skipped */
        threshold[i] = FFMAX(3 * celt_freq_range[i] << duration >> 4,
                             s->coded_channels << 3);

        trim_offset[i] = trim * (band << scale) >> 6;

        if (celt_freq_range[i] << s->duration == 1)
            trim_offset[i] -= s->coded_channels << 3;
    }

    /* bisection */
    low  = 1;
    high = CELT_VECTORS - 1;
    while (low <= high) {
        int center = (low + high) >> 1;
        done = total = 0;

        for (i = s->endband - 1; i >= s->startband; i--) {
            bandbits = celt_freq_range[i] * celt_static_alloc[center][i]
                       << (s->coded_channels - 1) << s->duration >> 2;

            if (bandbits)
                bandbits = FFMAX(0, bandbits + trim_offset[i]);
            bandbits += boost[i];

            if (bandbits >= threshold[i] || done) {
                done = 1;
                total += FFMIN(bandbits, cap[i]);
            } else if (bandbits >= s->coded_channels << 3)
                total += s->coded_channels << 3;
        }

        if (total > totalbits)
            high = center - 1;
        else
            low = center + 1;
    }
    high = low--;

    for (i = s->startband; i < s->endband; i++) {
        bits1[i] = celt_freq_range[i] * celt_static_alloc[low][i]
                   << (s->coded_channels - 1) << s->duration >> 2;
        bits2[i] = high >= CELT_VECTORS ? cap[i] :
                   celt_freq_range[i] * celt_static_alloc[high][i]
                   << (s->coded_channels - 1) << s->duration >> 2;

        if (bits1[i])
            bits1[i] = FFMAX(0, bits1[i] + trim_offset[i]);
        if (bits2[i])
            bits2[i] = FFMAX(0, bits2[i] + trim_offset[i]);
        if (low)
            bits1[i] += boost[i];
        bits2[i] += boost[i];

        if (boost[i])
            skip_startband = i;
        bits2[i] = FFMAX(0, bits2[i] - bits1[i]);
    }

    /* bisection */
    low  = 0;
    high = 1 << CELT_ALLOC_STEPS;
    for (i = 0; i < CELT_ALLOC_STEPS; i++) {
        int center = (low + high) >> 1;
        done = total = 0;

        for (j = s->endband - 1; j >= s->startband; j--) {
            bandbits = bits1[j] + (center * bits2[j] >> CELT_ALLOC_STEPS);

            if (bandbits >= threshold[j] || done) {
                done = 1;
                total += FFMIN(bandbits, cap[j]);
            } else if (bandbits >= s->coded_channels << 3)
                total += s->coded_channels << 3;
        }
        if (total > totalbits)
            high = center;
        else
            low = center;
    }

    done = total = 0;
    for (i = s->endband - 1; i >= s->startband; i--) {
        bandbits = bits1[i] + (low * bits2[i] >> CELT_ALLOC_STEPS);

        if (bandbits >= threshold[i] || done)
            done = 1;
        else
            bandbits = (bandbits >= s->coded_channels << 3) ?
                       s->coded_channels << 3 : 0;

        bandbits     = FFMIN(bandbits, cap[i]);
        s->pulses[i] = bandbits;
        total      += bandbits;
    }

    /* band skipping */
    for (s->codedbands = s->endband; ; s->codedbands--) {
        int allocation;
        j = s->codedbands - 1;

        if (j == skip_startband) {
            /* all remaining bands are not skipped */
            totalbits += skip_bit;
            break;
        }

        /* determine the number of bits available for coding "do not skip" markers */
        remaining   = totalbits - total;
        bandbits    = remaining / (celt_freq_bands[j+1] - celt_freq_bands[s->startband]);
        remaining  -= bandbits  * (celt_freq_bands[j+1] - celt_freq_bands[s->startband]);
        allocation  = s->pulses[j] + bandbits * celt_freq_range[j]
                      + FFMAX(0, remaining - (celt_freq_bands[j] - celt_freq_bands[s->startband]));

        /* a "do not skip" marker is only coded if the allocation is
           above the chosen threshold */
        if (allocation >= FFMAX(threshold[j], (s->coded_channels + 1) <<3 )) {
            if (opus_rc_p2model(rc, 1))
                break;

            total      += 1 << 3;
            allocation -= 1 << 3;
        }

        /* the band is skipped, so reclaim its bits */
        total -= s->pulses[j];
        if (intensitystereo_bit) {
            total -= intensitystereo_bit;
            intensitystereo_bit = celt_log2_frac[j - s->startband];
            total += intensitystereo_bit;
        }

        total += s->pulses[j] = (allocation >= s->coded_channels << 3) ?
                              s->coded_channels << 3 : 0;
    }

    /* obtain stereo flags */
    s->intensitystereo = 0;
    s->dualstereo      = 0;
    if (intensitystereo_bit)
        s->intensitystereo = s->startband +
                          opus_rc_unimodel(rc, s->codedbands + 1 - s->startband);
    if (s->intensitystereo <= s->startband)
        totalbits += dualstereo_bit; /* no intensity stereo means no dual stereo */
    else if (dualstereo_bit)
        s->dualstereo = opus_rc_p2model(rc, 1);

    /* supply the remaining bits in this frame to lower bands */
    remaining = totalbits - total;
    bandbits  = remaining / (celt_freq_bands[s->codedbands] - celt_freq_bands[s->startband]);
    remaining -= bandbits * (celt_freq_bands[s->codedbands] - celt_freq_bands[s->startband]);
    for (i = s->startband; i < s->codedbands; i++) {
        int bits = FFMIN(remaining, celt_freq_range[i]);

        s->pulses[i] += bits + bandbits * celt_freq_range[i];
        remaining    -= bits;
    }

    for (i = s->startband; i < s->codedbands; i++) {
        int N = celt_freq_range[i] << s->duration;
        int prev_extra = extrabits;
        s->pulses[i] += extrabits;

        if (N > 1) {
            int dof;        // degrees of freedom
            int temp;       // dof * channels * log(dof)
            int offset;     // fine energy quantization offset, i.e.
                            // extra bits assigned over the standard
                            // totalbits/dof
            int fine_bits, max_bits;

            extrabits = FFMAX(0, s->pulses[i] - cap[i]);
            s->pulses[i] -= extrabits;

            /* intensity stereo makes use of an extra degree of freedom */
            dof = N * s->coded_channels
                  + (s->coded_channels == 2 && N > 2 && !s->dualstereo && i < s->intensitystereo);
            temp = dof * (celt_log_freq_range[i] + (s->duration<<3));
            offset = (temp >> 1) - dof * CELT_FINE_OFFSET;
            if (N == 2) /* dof=2 is the only case that doesn't fit the model */
                offset += dof<<1;

            /* grant an additional bias for the first and second pulses */
            if (s->pulses[i] + offset < 2 * (dof << 3))
                offset += temp >> 2;
            else if (s->pulses[i] + offset < 3 * (dof << 3))
                offset += temp >> 3;

            fine_bits = (s->pulses[i] + offset + (dof << 2)) / (dof << 3);
            max_bits  = FFMIN((s->pulses[i]>>3) >> (s->coded_channels - 1),
                              CELT_MAX_FINE_BITS);

            max_bits  = FFMAX(max_bits, 0);

            s->fine_bits[i] = av_clip(fine_bits, 0, max_bits);

            /* if fine_bits was rounded down or capped,
               give priority for the final fine energy pass */
            s->fine_priority[i] = (s->fine_bits[i] * (dof<<3) >= s->pulses[i] + offset);

            /* the remaining bits are assigned to PVQ */
            s->pulses[i] -= s->fine_bits[i] << (s->coded_channels - 1) << 3;
        } else {
            /* all bits go to fine energy except for the sign bit */
            extrabits = FFMAX(0, s->pulses[i] - (s->coded_channels << 3));
            s->pulses[i] -= extrabits;
            s->fine_bits[i] = 0;
            s->fine_priority[i] = 1;
        }

        /* hand back a limited number of extra fine energy bits to this band */
        if (extrabits > 0) {
            int fineextra = FFMIN(extrabits >> (s->coded_channels + 2),
                                  CELT_MAX_FINE_BITS - s->fine_bits[i]);
            s->fine_bits[i] += fineextra;

            fineextra <<= s->coded_channels + 2;
            s->fine_priority[i] = (fineextra >= extrabits - prev_extra);
            extrabits -= fineextra;
        }
    }
    s->remaining = extrabits;

    /* skipped bands dedicate all of their bits for fine energy */
    for (; i < s->endband; i++) {
        s->fine_bits[i]     = s->pulses[i] >> (s->coded_channels - 1) >> 3;
        s->pulses[i]        = 0;
        s->fine_priority[i] = s->fine_bits[i] < 1;
    }
}

static inline int celt_bits2pulses(const uint8_t *cache, int bits)
{
    // TODO: Find the size of cache and make it into an array in the parameters list
    int i, low = 0, high;

    high = cache[0];
    bits--;

    for (i = 0; i < 6; i++) {
        int center = (low + high + 1) >> 1;
        if (cache[center] >= bits)
            high = center;
        else
            low = center;
    }

    return (bits - (low == 0 ? -1 : cache[low]) <= cache[high] - bits) ? low : high;
}

static inline int celt_pulses2bits(const uint8_t *cache, int pulses)
{
    // TODO: Find the size of cache and make it into an array in the parameters list
   return (pulses == 0) ? 0 : cache[pulses] + 1;
}

static inline void celt_normalize_residual(const int * av_restrict iy, float * av_restrict X,
                                           int N, float g)
{
    int i;
    for (i = 0; i < N; i++)
        X[i] = g * iy[i];
}

static void celt_exp_rotation1(float *X, unsigned int len, unsigned int stride,
                               float c, float s)
{
    float *Xptr;
    int i;

    Xptr = X;
    for (i = 0; i < len - stride; i++) {
        float x1, x2;
        x1           = Xptr[0];
        x2           = Xptr[stride];
        Xptr[stride] = c * x2 + s * x1;
        *Xptr++      = c * x1 - s * x2;
    }

    Xptr = &X[len - 2 * stride - 1];
    for (i = len - 2 * stride - 1; i >= 0; i--) {
        float x1, x2;
        x1           = Xptr[0];
        x2           = Xptr[stride];
        Xptr[stride] = c * x2 + s * x1;
        *Xptr--      = c * x1 - s * x2;
    }
}

static inline void celt_exp_rotation(float *X, unsigned int len,
                                     unsigned int stride, unsigned int K,
                                     enum CeltSpread spread)
{
    unsigned int stride2 = 0;
    float c, s;
    float gain, theta;
    int i;

    if (2*K >= len || spread == CELT_SPREAD_NONE)
        return;

    gain = (float)len / (len + (20 - 5*spread) * K);
    theta = M_PI * gain * gain / 4;

    c = cos(theta);
    s = sin(theta);

    if (len >= stride << 3) {
        stride2 = 1;
        /* This is just a simple (equivalent) way of computing sqrt(len/stride) with rounding.
        It's basically incrementing long as (stride2+0.5)^2 < len/stride. */
        while ((stride2 * stride2 + stride2) * stride + (stride >> 2) < len)
            stride2++;
    }

    /*NOTE: As a minor optimization, we could be passing around log2(B), not B, for both this and for
    extract_collapse_mask().*/
    len /= stride;
    for (i = 0; i < stride; i++) {
        if (stride2)
            celt_exp_rotation1(X + i * len, len, stride2, s, c);
        celt_exp_rotation1(X + i * len, len, 1, c, s);
    }
}

static inline unsigned int celt_extract_collapse_mask(const int *iy,
                                                      unsigned int N,
                                                      unsigned int B)
{
    unsigned int collapse_mask;
    int N0;
    int i, j;

    if (B <= 1)
        return 1;

    /*NOTE: As a minor optimization, we could be passing around log2(B), not B, for both this and for
    exp_rotation().*/
    N0 = N/B;
    collapse_mask = 0;
    for (i = 0; i < B; i++)
        for (j = 0; j < N0; j++)
            collapse_mask |= (iy[i*N0+j]!=0)<<i;
    return collapse_mask;
}

static inline void celt_renormalize_vector(float *X, int N, float gain)
{
    int i;
    float g = 1e-15f;
    for (i = 0; i < N; i++)
        g += X[i] * X[i];
    g = gain / sqrtf(g);

    for (i = 0; i < N; i++)
        X[i] *= g;
}

static inline void celt_stereo_merge(float *X, float *Y, float mid, int N)
{
    int i;
    float xp = 0, side = 0;
    float E[2];
    float mid2;
    float t, gain[2];

    /* Compute the norm of X+Y and X-Y as |X|^2 + |Y|^2 +/- sum(xy) */
    for (i = 0; i < N; i++) {
        xp   += X[i] * Y[i];
        side += Y[i] * Y[i];
    }

    /* Compensating for the mid normalization */
    xp *= mid;
    mid2 = mid;
    E[0] = mid2 * mid2 + side - 2 * xp;
    E[1] = mid2 * mid2 + side + 2 * xp;
    if (E[0] < 6e-4f || E[1] < 6e-4f) {
        for (i = 0; i < N; i++)
            Y[i] = X[i];
        return;
    }

    t = E[0];
    gain[0] = 1.0f / sqrtf(t);
    t = E[1];
    gain[1] = 1.0f / sqrtf(t);

    for (i = 0; i < N; i++) {
        float value[2];
        /* Apply mid scaling (side is already scaled) */
        value[0] = mid * X[i];
        value[1] = Y[i];
        X[i] = gain[0] * (value[0] - value[1]);
        Y[i] = gain[1] * (value[0] + value[1]);
    }
}

static void celt_interleave_hadamard(float *tmp, float *X, int N0,
                                     int stride, int hadamard)
{
    int i, j;
    int N = N0*stride;

    if (hadamard) {
        const uint8_t *ordery = celt_hadamard_ordery + stride - 2;
        for (i = 0; i < stride; i++)
            for (j = 0; j < N0; j++)
                tmp[j*stride+i] = X[ordery[i]*N0+j];
    } else {
        for (i = 0; i < stride; i++)
            for (j = 0; j < N0; j++)
                tmp[j*stride+i] = X[i*N0+j];
    }

    for (i = 0; i < N; i++)
        X[i] = tmp[i];
}

static void celt_deinterleave_hadamard(float *tmp, float *X, int N0,
                                       int stride, int hadamard)
{
    int i, j;
    int N = N0*stride;

    if (hadamard) {
        const uint8_t *ordery = celt_hadamard_ordery + stride - 2;
        for (i = 0; i < stride; i++)
            for (j = 0; j < N0; j++)
                tmp[ordery[i]*N0+j] = X[j*stride+i];
    } else {
        for (i = 0; i < stride; i++)
            for (j = 0; j < N0; j++)
                tmp[i*N0+j] = X[j*stride+i];
    }

    for (i = 0; i < N; i++)
        X[i] = tmp[i];
}

static void celt_haar1(float *X, int N0, int stride)
{
    int i, j;
    N0 >>= 1;
    for (i = 0; i < stride; i++) {
        for (j = 0; j < N0; j++) {
            float x0 = X[stride * (2 * j + 0) + i];
            float x1 = X[stride * (2 * j + 1) + i];
            X[stride * (2 * j + 0) + i] = (x0 + x1) * M_SQRT1_2;
            X[stride * (2 * j + 1) + i] = (x0 - x1) * M_SQRT1_2;
        }
    }
}

static inline int celt_compute_qn(int N, int b, int offset, int pulse_cap,
                                  int dualstereo)
{
    int qn, qb;
    int N2 = 2 * N - 1;
    if (dualstereo && N == 2)
        N2--;

    /* The upper limit ensures that in a stereo split with itheta==16384, we'll
     * always have enough bits left over to code at least one pulse in the
     * side; otherwise it would collapse, since it doesn't get folded. */
    qb = FFMIN3(b - pulse_cap - (4 << 3), (b + N2 * offset) / N2, 8 << 3);
    qn = (qb < (1 << 3 >> 1)) ? 1 : ((celt_qn_exp2[qb & 0x7] >> (14 - (qb >> 3))) + 1) >> 1 << 1;
    return qn;
}

// this code was adapted from libopus
static inline uint64_t celt_cwrsi(unsigned int N, unsigned int K, unsigned int i, int *y)
{
    uint64_t norm = 0;
    uint32_t p;
    int s, val;
    int k0;

    while (N > 2) {
        uint32_t q;

        /*Lots of pulses case:*/
        if (K >= N) {
            const uint32_t *row = celt_pvq_u_row[N];

            /* Are the pulses in this dimension negative? */
            p  = row[K + 1];
            s  = -(i >= p);
            i -= p & s;

            /*Count how many pulses were placed in this dimension.*/
            k0 = K;
            q = row[N];
            if (q > i) {
                K = N;
                do {
                    p = celt_pvq_u_row[--K][N];
                } while (p > i);
            } else
                for (p = row[K]; p > i; p = row[K])
                    K--;

            i    -= p;
            val   = (k0 - K + s) ^ s;
            norm += val * val;
            *y++  = val;
        } else { /*Lots of dimensions case:*/
            /*Are there any pulses in this dimension at all?*/
            p = celt_pvq_u_row[K    ][N];
            q = celt_pvq_u_row[K + 1][N];

            if (p <= i && i < q) {
                i -= p;
                *y++ = 0;
            } else {
                /*Are the pulses in this dimension negative?*/
                s  = -(i >= q);
                i -= q & s;

                /*Count how many pulses were placed in this dimension.*/
                k0 = K;
                do p = celt_pvq_u_row[--K][N];
                while (p > i);

                i    -= p;
                val   = (k0 - K + s) ^ s;
                norm += val * val;
                *y++  = val;
            }
        }
        N--;
    }

    /* N == 2 */
    p  = 2 * K + 1;
    s  = -(i >= p);
    i -= p & s;
    k0 = K;
    K  = (i + 1) / 2;

    if (K)
        i -= 2 * K - 1;

    val   = (k0 - K + s) ^ s;
    norm += val * val;
    *y++  = val;

    /* N==1 */
    s     = -i;
    val   = (K + s) ^ s;
    norm += val * val;
    *y    = val;

    return norm;
}

static inline float celt_decode_pulses(OpusRangeCoder *rc, int *y, unsigned int N, unsigned int K)
{
    unsigned int idx;
#define CELT_PVQ_U(n, k) (celt_pvq_u_row[FFMIN(n, k)][FFMAX(n, k)])
#define CELT_PVQ_V(n, k) (CELT_PVQ_U(n, k) + CELT_PVQ_U(n, (k) + 1))
    idx = opus_rc_unimodel(rc, CELT_PVQ_V(N, K));
    return celt_cwrsi(N, K, idx, y);
}

/** Decode pulse vector and combine the result with the pitch vector to produce
    the final normalised signal in the current band. */
static inline unsigned int celt_alg_unquant(OpusRangeCoder *rc, float *X,
                                            unsigned int N, unsigned int K,
                                            enum CeltSpread spread,
                                            unsigned int blocks, float gain)
{
    int y[176];

    gain /= sqrtf(celt_decode_pulses(rc, y, N, K));
    celt_normalize_residual(y, X, N, gain);
    celt_exp_rotation(X, N, blocks, K, spread);
    return celt_extract_collapse_mask(y, N, blocks);
}

static unsigned int celt_decode_band(CeltContext *s, OpusRangeCoder *rc,
                                     const int band, float *X, float *Y,
                                     int N, int b, unsigned int blocks,
                                     float *lowband, int duration,
                                     float *lowband_out, int level,
                                     float gain, float *lowband_scratch,
                                     int fill)
{
    const uint8_t *cache;
    int dualstereo, split;
    int imid = 0, iside = 0;
    unsigned int N0 = N;
    int N_B;
    int N_B0;
    int B0 = blocks;
    int time_divide = 0;
    int recombine = 0;
    int inv = 0;
    float mid = 0, side = 0;
    int longblocks = (B0 == 1);
    unsigned int cm = 0;

    N_B0 = N_B = N / blocks;
    split = dualstereo = (Y != NULL);

    if (N == 1) {
        /* special case for one sample */
        int i;
        float *x = X;
        for (i = 0; i <= dualstereo; i++) {
            int sign = 0;
            if (s->remaining2 >= 1<<3) {
                sign           = opus_getrawbits(rc, 1);
                s->remaining2 -= 1 << 3;
                b             -= 1 << 3;
            }
            x[0] = sign ? -1.0f : 1.0f;
            x = Y;
        }
        if (lowband_out)
            lowband_out[0] = X[0];
        return 1;
    }

    if (!dualstereo && level == 0) {
        int tf_change = s->tf_change[band];
        int k;
        if (tf_change > 0)
            recombine = tf_change;
        /* Band recombining to increase frequency resolution */

        if (lowband &&
            (recombine || ((N_B & 1) == 0 && tf_change < 0) || B0 > 1)) {
            int j;
            for (j = 0; j < N; j++)
                lowband_scratch[j] = lowband[j];
            lowband = lowband_scratch;
        }

        for (k = 0; k < recombine; k++) {
            if (lowband)
                celt_haar1(lowband, N >> k, 1 << k);
            fill = celt_bit_interleave[fill & 0xF] | celt_bit_interleave[fill >> 4] << 2;
        }
        blocks >>= recombine;
        N_B <<= recombine;

        /* Increasing the time resolution */
        while ((N_B & 1) == 0 && tf_change < 0) {
            if (lowband)
                celt_haar1(lowband, N_B, blocks);
            fill |= fill << blocks;
            blocks <<= 1;
            N_B >>= 1;
            time_divide++;
            tf_change++;
        }
        B0 = blocks;
        N_B0 = N_B;

        /* Reorganize the samples in time order instead of frequency order */
        if (B0 > 1 && lowband)
            celt_deinterleave_hadamard(s->scratch, lowband, N_B >> recombine,
                                       B0 << recombine, longblocks);
    }

    /* If we need 1.5 more bit than we can produce, split the band in two. */
    cache = celt_cache_bits +
            celt_cache_index[(duration + 1) * CELT_MAX_BANDS + band];
    if (!dualstereo && duration >= 0 && b > cache[cache[0]] + 12 && N > 2) {
        N >>= 1;
        Y = X + N;
        split = 1;
        duration -= 1;
        if (blocks == 1)
            fill = (fill & 1) | (fill << 1);
        blocks = (blocks + 1) >> 1;
    }

    if (split) {
        int qn;
        int itheta = 0;
        int mbits, sbits, delta;
        int qalloc;
        int pulse_cap;
        int offset;
        int orig_fill;
        int tell;

        /* Decide on the resolution to give to the split parameter theta */
        pulse_cap = celt_log_freq_range[band] + duration * 8;
        offset = (pulse_cap >> 1) - (dualstereo && N == 2 ? CELT_QTHETA_OFFSET_TWOPHASE :
                                                          CELT_QTHETA_OFFSET);
        qn = (dualstereo && band >= s->intensitystereo) ? 1 :
             celt_compute_qn(N, b, offset, pulse_cap, dualstereo);
        tell = opus_rc_tell_frac(rc);
        if (qn != 1) {
            /* Entropy coding of the angle. We use a uniform pdf for the
            time split, a step for stereo, and a triangular one for the rest. */
            if (dualstereo && N > 2)
                itheta = opus_rc_stepmodel(rc, qn/2);
            else if (dualstereo || B0 > 1)
                itheta = opus_rc_unimodel(rc, qn+1);
            else
                itheta = opus_rc_trimodel(rc, qn);
            itheta = itheta * 16384 / qn;
            /* NOTE: Renormalising X and Y *may* help fixed-point a bit at very high rate.
            Let's do that at higher complexity */
        } else if (dualstereo) {
            inv = (b > 2 << 3 && s->remaining2 > 2 << 3) ? opus_rc_p2model(rc, 2) : 0;
            itheta = 0;
        }
        qalloc = opus_rc_tell_frac(rc) - tell;
        b -= qalloc;

        orig_fill = fill;
        if (itheta == 0) {
            imid = 32767;
            iside = 0;
            fill &= (1 << blocks) - 1;
            delta = -16384;
        } else if (itheta == 16384) {
            imid = 0;
            iside = 32767;
            fill &= ((1 << blocks) - 1) << blocks;
            delta = 16384;
        } else {
            imid = celt_cos(itheta);
            iside = celt_cos(16384-itheta);
            /* This is the mid vs side allocation that minimizes squared error
            in that band. */
            delta = ROUND_MUL16((N - 1) << 7, celt_log2tan(iside, imid));
        }

        mid  = imid  / 32768.0f;
        side = iside / 32768.0f;

        /* This is a special case for N=2 that only works for stereo and takes
        advantage of the fact that mid and side are orthogonal to encode
        the side with just one bit. */
        if (N == 2 && dualstereo) {
            int c;
            int sign = 0;
            float tmp;
            float *x2, *y2;
            mbits = b;
            /* Only need one bit for the side */
            sbits = (itheta != 0 && itheta != 16384) ? 1 << 3 : 0;
            mbits -= sbits;
            c = (itheta > 8192);
            s->remaining2 -= qalloc+sbits;

            x2 = c ? Y : X;
            y2 = c ? X : Y;
            if (sbits)
                sign = opus_getrawbits(rc, 1);
            sign = 1 - 2 * sign;
            /* We use orig_fill here because we want to fold the side, but if
            itheta==16384, we'll have cleared the low bits of fill. */
            cm = celt_decode_band(s, rc, band, x2, NULL, N, mbits, blocks,
                                  lowband, duration, lowband_out, level, gain,
                                  lowband_scratch, orig_fill);
            /* We don't split N=2 bands, so cm is either 1 or 0 (for a fold-collapse),
            and there's no need to worry about mixing with the other channel. */
            y2[0] = -sign * x2[1];
            y2[1] =  sign * x2[0];
            X[0] *= mid;
            X[1] *= mid;
            Y[0] *= side;
            Y[1] *= side;
            tmp = X[0];
            X[0] = tmp - Y[0];
            Y[0] = tmp + Y[0];
            tmp = X[1];
            X[1] = tmp - Y[1];
            Y[1] = tmp + Y[1];
        } else {
            /* "Normal" split code */
            float *next_lowband2     = NULL;
            float *next_lowband_out1 = NULL;
            int next_level = 0;
            int rebalance;

            /* Give more bits to low-energy MDCTs than they would
             * otherwise deserve */
            if (B0 > 1 && !dualstereo && (itheta & 0x3fff)) {
                if (itheta > 8192)
                    /* Rough approximation for pre-echo masking */
                    delta -= delta >> (4 - duration);
                else
                    /* Corresponds to a forward-masking slope of
                     * 1.5 dB per 10 ms */
                    delta = FFMIN(0, delta + (N << 3 >> (5 - duration)));
            }
            mbits = av_clip((b - delta) / 2, 0, b);
            sbits = b - mbits;
            s->remaining2 -= qalloc;

            if (lowband && !dualstereo)
                next_lowband2 = lowband + N; /* >32-bit split case */

            /* Only stereo needs to pass on lowband_out.
             * Otherwise, it's handled at the end */
            if (dualstereo)
                next_lowband_out1 = lowband_out;
            else
                next_level = level + 1;

            rebalance = s->remaining2;
            if (mbits >= sbits) {
                /* In stereo mode, we do not apply a scaling to the mid
                 * because we need the normalized mid for folding later */
                cm = celt_decode_band(s, rc, band, X, NULL, N, mbits, blocks,
                                      lowband, duration, next_lowband_out1,
                                      next_level, dualstereo ? 1.0f : (gain * mid),
                                      lowband_scratch, fill);

                rebalance = mbits - (rebalance - s->remaining2);
                if (rebalance > 3 << 3 && itheta != 0)
                    sbits += rebalance - (3 << 3);

                /* For a stereo split, the high bits of fill are always zero,
                 * so no folding will be done to the side. */
                cm |= celt_decode_band(s, rc, band, Y, NULL, N, sbits, blocks,
                                       next_lowband2, duration, NULL,
                                       next_level, gain * side, NULL,
                                       fill >> blocks) << ((B0 >> 1) & (dualstereo - 1));
            } else {
                /* For a stereo split, the high bits of fill are always zero,
                 * so no folding will be done to the side. */
                cm = celt_decode_band(s, rc, band, Y, NULL, N, sbits, blocks,
                                      next_lowband2, duration, NULL,
                                      next_level, gain * side, NULL,
                                      fill >> blocks) << ((B0 >> 1) & (dualstereo - 1));

                rebalance = sbits - (rebalance - s->remaining2);
                if (rebalance > 3 << 3 && itheta != 16384)
                    mbits += rebalance - (3 << 3);

                /* In stereo mode, we do not apply a scaling to the mid because
                 * we need the normalized mid for folding later */
                cm |= celt_decode_band(s, rc, band, X, NULL, N, mbits, blocks,
                                       lowband, duration, next_lowband_out1,
                                       next_level, dualstereo ? 1.0f : (gain * mid),
                                       lowband_scratch, fill);
            }
        }
    } else {
        /* This is the basic no-split case */
        unsigned int q         = celt_bits2pulses(cache, b);
        unsigned int curr_bits = celt_pulses2bits(cache, q);
        s->remaining2 -= curr_bits;

        /* Ensures we can never bust the budget */
        while (s->remaining2 < 0 && q > 0) {
            s->remaining2 += curr_bits;
            curr_bits      = celt_pulses2bits(cache, --q);
            s->remaining2 -= curr_bits;
        }

        if (q != 0) {
            /* Finally do the actual quantization */
            cm = celt_alg_unquant(rc, X, N, (q < 8) ? q : (8 + (q & 7)) << ((q >> 3) - 1),
                                  s->spread, blocks, gain);
        } else {
            /* If there's no pulse, fill the band anyway */
            int j;
            unsigned int cm_mask = (1 << blocks) - 1;
            fill &= cm_mask;
            if (!fill) {
                for (j = 0; j < N; j++)
                    X[j] = 0.0f;
            } else {
                if (!lowband) {
                    /* Noise */
                    for (j = 0; j < N; j++)
                        X[j] = (((int32_t)celt_rng(s)) >> 20);
                    cm = cm_mask;
                } else {
                    /* Folded spectrum */
                    for (j = 0; j < N; j++) {
                        /* About 48 dB below the "normal" folding level */
                        X[j] = lowband[j] + (((celt_rng(s)) & 0x8000) ? 1.0f / 256 : -1.0f / 256);
                    }
                    cm = fill;
                }
                celt_renormalize_vector(X, N, gain);
            }
        }
    }

    /* This code is used by the decoder and by the resynthesis-enabled encoder */
    if (dualstereo) {
        int j;
        if (N != 2)
            celt_stereo_merge(X, Y, mid, N);
        if (inv) {
            for (j = 0; j < N; j++)
                Y[j] *= -1;
        }
    } else if (level == 0) {
        int k;

        /* Undo the sample reorganization going from time order to frequency order */
        if (B0 > 1)
            celt_interleave_hadamard(s->scratch, X, N_B>>recombine,
                                     B0<<recombine, longblocks);

        /* Undo time-freq changes that we did earlier */
        N_B = N_B0;
        blocks = B0;
        for (k = 0; k < time_divide; k++) {
            blocks >>= 1;
            N_B <<= 1;
            cm |= cm >> blocks;
            celt_haar1(X, N_B, blocks);
        }

        for (k = 0; k < recombine; k++) {
            cm = celt_bit_deinterleave[cm];
            celt_haar1(X, N0>>k, 1<<k);
        }
        blocks <<= recombine;

        /* Scale output for later folding */
        if (lowband_out) {
            int j;
            float n = sqrtf(N0);
            for (j = 0; j < N0; j++)
                lowband_out[j] = n * X[j];
        }
        cm &= (1 << blocks) - 1;
    }
    return cm;
}

static void celt_denormalize(CeltContext *s, CeltFrame *frame, float *data)
{
    int i, j;

    for (i = s->startband; i < s->endband; i++) {
        float *dst = data + (celt_freq_bands[i] << s->duration);
        float norm = pow(2, frame->energy[i] + celt_mean_energy[i]);

        for (j = 0; j < celt_freq_range[i] << s->duration; j++)
            dst[j] *= norm;
    }
}

static void celt_postfilter_apply_transition(CeltFrame *frame, float *data)
{
    const int T0 = frame->pf_period_old;
    const int T1 = frame->pf_period;

    float g00, g01, g02;
    float g10, g11, g12;

    float x0, x1, x2, x3, x4;

    int i;

    if (frame->pf_gains[0]     == 0.0 &&
        frame->pf_gains_old[0] == 0.0)
        return;

    g00 = frame->pf_gains_old[0];
    g01 = frame->pf_gains_old[1];
    g02 = frame->pf_gains_old[2];
    g10 = frame->pf_gains[0];
    g11 = frame->pf_gains[1];
    g12 = frame->pf_gains[2];

    x1 = data[-T1 + 1];
    x2 = data[-T1];
    x3 = data[-T1 - 1];
    x4 = data[-T1 - 2];

    for (i = 0; i < CELT_OVERLAP; i++) {
        float w = ff_celt_window2[i];
        x0 = data[i - T1 + 2];

        data[i] +=  (1.0 - w) * g00 * data[i - T0]                          +
                    (1.0 - w) * g01 * (data[i - T0 - 1] + data[i - T0 + 1]) +
                    (1.0 - w) * g02 * (data[i - T0 - 2] + data[i - T0 + 2]) +
                    w         * g10 * x2                                    +
                    w         * g11 * (x1 + x3)                             +
                    w         * g12 * (x0 + x4);
        x4 = x3;
        x3 = x2;
        x2 = x1;
        x1 = x0;
    }
}

static void celt_postfilter_apply(CeltFrame *frame,
                                  float *data, int len)
{
    const int T = frame->pf_period;
    float g0, g1, g2;
    float x0, x1, x2, x3, x4;
    int i;

    if (frame->pf_gains[0] == 0.0 || len <= 0)
        return;

    g0 = frame->pf_gains[0];
    g1 = frame->pf_gains[1];
    g2 = frame->pf_gains[2];

    x4 = data[-T - 2];
    x3 = data[-T - 1];
    x2 = data[-T];
    x1 = data[-T + 1];

    for (i = 0; i < len; i++) {
        x0 = data[i - T + 2];
        data[i] += g0 * x2        +
                   g1 * (x1 + x3) +
                   g2 * (x0 + x4);
        x4 = x3;
        x3 = x2;
        x2 = x1;
        x1 = x0;
    }
}

static void celt_postfilter(CeltContext *s, CeltFrame *frame)
{
    int len = s->blocksize * s->blocks;

    celt_postfilter_apply_transition(frame, frame->buf + 1024);

    frame->pf_period_old = frame->pf_period;
    memcpy(frame->pf_gains_old, frame->pf_gains, sizeof(frame->pf_gains));

    frame->pf_period = frame->pf_period_new;
    memcpy(frame->pf_gains, frame->pf_gains_new, sizeof(frame->pf_gains));

    if (len > CELT_OVERLAP) {
        celt_postfilter_apply_transition(frame, frame->buf + 1024 + CELT_OVERLAP);
        celt_postfilter_apply(frame, frame->buf + 1024 + 2 * CELT_OVERLAP,
                              len - 2 * CELT_OVERLAP);

        frame->pf_period_old = frame->pf_period;
        memcpy(frame->pf_gains_old, frame->pf_gains, sizeof(frame->pf_gains));
    }

    memmove(frame->buf, frame->buf + len, (1024 + CELT_OVERLAP / 2) * sizeof(float));
}

static int parse_postfilter(CeltContext *s, OpusRangeCoder *rc, int consumed)
{
    static const float postfilter_taps[3][3] = {
        { 0.3066406250f, 0.2170410156f, 0.1296386719f },
        { 0.4638671875f, 0.2680664062f, 0.0           },
        { 0.7998046875f, 0.1000976562f, 0.0           }
    };
    int i;

    memset(s->frame[0].pf_gains_new, 0, sizeof(s->frame[0].pf_gains_new));
    memset(s->frame[1].pf_gains_new, 0, sizeof(s->frame[1].pf_gains_new));

    if (s->startband == 0 && consumed + 16 <= s->framebits) {
        int has_postfilter = opus_rc_p2model(rc, 1);
        if (has_postfilter) {
            float gain;
            int tapset, octave, period;

            octave = opus_rc_unimodel(rc, 6);
            period = (16 << octave) + opus_getrawbits(rc, 4 + octave) - 1;
            gain   = 0.09375f * (opus_getrawbits(rc, 3) + 1);
            tapset = (opus_rc_tell(rc) + 2 <= s->framebits) ?
                     opus_rc_getsymbol(rc, celt_model_tapset) : 0;

            for (i = 0; i < 2; i++) {
                CeltFrame *frame = &s->frame[i];

                frame->pf_period_new = FFMAX(period, CELT_POSTFILTER_MINPERIOD);
                frame->pf_gains_new[0] = gain * postfilter_taps[tapset][0];
                frame->pf_gains_new[1] = gain * postfilter_taps[tapset][1];
                frame->pf_gains_new[2] = gain * postfilter_taps[tapset][2];
            }
        }

        consumed = opus_rc_tell(rc);
    }

    return consumed;
}

static void process_anticollapse(CeltContext *s, CeltFrame *frame, float *X)
{
    int i, j, k;

    for (i = s->startband; i < s->endband; i++) {
        int renormalize = 0;
        float *xptr;
        float prev[2];
        float Ediff, r;
        float thresh, sqrt_1;
        int depth;

        /* depth in 1/8 bits */
        depth = (1 + s->pulses[i]) / (celt_freq_range[i] << s->duration);
        thresh = pow(2, -1.0 - 0.125f * depth);
        sqrt_1 = 1.0f / sqrtf(celt_freq_range[i] << s->duration);

        xptr = X + (celt_freq_bands[i] << s->duration);

        prev[0] = frame->prev_energy[0][i];
        prev[1] = frame->prev_energy[1][i];
        if (s->coded_channels == 1) {
            CeltFrame *frame1 = &s->frame[1];

            prev[0] = FFMAX(prev[0], frame1->prev_energy[0][i]);
            prev[1] = FFMAX(prev[1], frame1->prev_energy[1][i]);
        }
        Ediff = frame->energy[i] - FFMIN(prev[0], prev[1]);
        Ediff = FFMAX(0, Ediff);

        /* r needs to be multiplied by 2 or 2*sqrt(2) depending on LM because
        short blocks don't have the same energy as long */
        r = pow(2, 1 - Ediff);
        if (s->duration == 3)
            r *= M_SQRT2;
        r = FFMIN(thresh, r) * sqrt_1;
        for (k = 0; k < 1 << s->duration; k++) {
            /* Detect collapse */
            if (!(frame->collapse_masks[i] & 1 << k)) {
                /* Fill with noise */
                for (j = 0; j < celt_freq_range[i]; j++)
                    xptr[(j << s->duration) + k] = (celt_rng(s) & 0x8000) ? r : -r;
                renormalize = 1;
            }
        }

        /* We just added some energy, so we need to renormalize */
        if (renormalize)
            celt_renormalize_vector(xptr, celt_freq_range[i] << s->duration, 1.0f);
    }
}

static void celt_decode_bands(CeltContext *s, OpusRangeCoder *rc)
{
    float lowband_scratch[8 * 22];
    float norm[2 * 8 * 100];

    int totalbits = (s->framebits << 3) - s->anticollapse_bit;

    int update_lowband = 1;
    int lowband_offset = 0;

    int i, j;

    memset(s->coeffs, 0, sizeof(s->coeffs));

    for (i = s->startband; i < s->endband; i++) {
        int band_offset = celt_freq_bands[i] << s->duration;
        int band_size   = celt_freq_range[i] << s->duration;
        float *X = s->coeffs[0] + band_offset;
        float *Y = (s->coded_channels == 2) ? s->coeffs[1] + band_offset : NULL;

        int consumed = opus_rc_tell_frac(rc);
        float *norm2 = norm + 8 * 100;
        int effective_lowband = -1;
        unsigned int cm[2];
        int b;

        /* Compute how many bits we want to allocate to this band */
        if (i != s->startband)
            s->remaining -= consumed;
        s->remaining2 = totalbits - consumed - 1;
        if (i <= s->codedbands - 1) {
            int curr_balance = s->remaining / FFMIN(3, s->codedbands-i);
            b = av_clip(FFMIN(s->remaining2 + 1, s->pulses[i] + curr_balance), 0, 16383);
        } else
            b = 0;

        if (celt_freq_bands[i] - celt_freq_range[i] >= celt_freq_bands[s->startband] &&
            (update_lowband || lowband_offset == 0))
            lowband_offset = i;

        /* Get a conservative estimate of the collapse_mask's for the bands we're
        going to be folding from. */
        if (lowband_offset != 0 && (s->spread != CELT_SPREAD_AGGRESSIVE ||
                                    s->blocks > 1 || s->tf_change[i] < 0)) {
            int foldstart, foldend;

            /* This ensures we never repeat spectral content within one band */
            effective_lowband = FFMAX(celt_freq_bands[s->startband],
                                      celt_freq_bands[lowband_offset] - celt_freq_range[i]);
            foldstart = lowband_offset;
            while (celt_freq_bands[--foldstart] > effective_lowband);
            foldend = lowband_offset - 1;
            while (celt_freq_bands[++foldend] < effective_lowband + celt_freq_range[i]);

            cm[0] = cm[1] = 0;
            for (j = foldstart; j < foldend; j++) {
                cm[0] |= s->frame[0].collapse_masks[j];
                cm[1] |= s->frame[s->coded_channels - 1].collapse_masks[j];
            }
        } else
            /* Otherwise, we'll be using the LCG to fold, so all blocks will (almost
            always) be non-zero.*/
            cm[0] = cm[1] = (1 << s->blocks) - 1;

        if (s->dualstereo && i == s->intensitystereo) {
            /* Switch off dual stereo to do intensity */
            s->dualstereo = 0;
            for (j = celt_freq_bands[s->startband] << s->duration; j < band_offset; j++)
                norm[j] = (norm[j] + norm2[j]) / 2;
        }

        if (s->dualstereo) {
            cm[0] = celt_decode_band(s, rc, i, X, NULL, band_size, b / 2, s->blocks,
                                     effective_lowband != -1 ? norm + (effective_lowband << s->duration) : NULL, s->duration,
            norm + band_offset, 0, 1.0f, lowband_scratch, cm[0]);

            cm[1] = celt_decode_band(s, rc, i, Y, NULL, band_size, b/2, s->blocks,
                                     effective_lowband != -1 ? norm2 + (effective_lowband << s->duration) : NULL, s->duration,
            norm2 + band_offset, 0, 1.0f, lowband_scratch, cm[1]);
        } else {
            cm[0] = celt_decode_band(s, rc, i, X, Y, band_size, b, s->blocks,
            effective_lowband != -1 ? norm + (effective_lowband << s->duration) : NULL, s->duration,
            norm + band_offset, 0, 1.0f, lowband_scratch, cm[0]|cm[1]);

            cm[1] = cm[0];
        }

        s->frame[0].collapse_masks[i]                     = (uint8_t)cm[0];
        s->frame[s->coded_channels - 1].collapse_masks[i] = (uint8_t)cm[1];
        s->remaining += s->pulses[i] + consumed;

        /* Update the folding position only as long as we have 1 bit/sample depth */
        update_lowband = (b > band_size << 3);
    }
}

int ff_celt_decode_frame(CeltContext *s, OpusRangeCoder *rc,
                         float **output, int coded_channels, int frame_size,
                         int startband,  int endband)
{
    int i, j;

    int consumed;           // bits of entropy consumed thus far for this frame
    int silence = 0;
    int transient = 0;
    int anticollapse = 0;
    IMDCT15Context *imdct;
    float imdct_scale = 1.0;

    if (coded_channels != 1 && coded_channels != 2) {
        av_log(s->avctx, AV_LOG_ERROR, "Invalid number of coded channels: %d\n",
               coded_channels);
        return AVERROR_INVALIDDATA;
    }
    if (startband < 0 || startband > endband || endband > CELT_MAX_BANDS) {
        av_log(s->avctx, AV_LOG_ERROR, "Invalid start/end band: %d %d\n",
               startband, endband);
        return AVERROR_INVALIDDATA;
    }

    s->flushed        = 0;
    s->coded_channels = coded_channels;
    s->startband      = startband;
    s->endband        = endband;
    s->framebits      = rc->rb.bytes * 8;

    s->duration = av_log2(frame_size / CELT_SHORT_BLOCKSIZE);
    if (s->duration > CELT_MAX_LOG_BLOCKS ||
        frame_size != CELT_SHORT_BLOCKSIZE * (1 << s->duration)) {
        av_log(s->avctx, AV_LOG_ERROR, "Invalid CELT frame size: %d\n",
               frame_size);
        return AVERROR_INVALIDDATA;
    }

    if (!s->output_channels)
        s->output_channels = coded_channels;

    memset(s->frame[0].collapse_masks, 0, sizeof(s->frame[0].collapse_masks));
    memset(s->frame[1].collapse_masks, 0, sizeof(s->frame[1].collapse_masks));

    consumed = opus_rc_tell(rc);

    /* obtain silence flag */
    if (consumed >= s->framebits)
        silence = 1;
    else if (consumed == 1)
        silence = opus_rc_p2model(rc, 15);


    if (silence) {
        consumed = s->framebits;
        rc->total_read_bits += s->framebits - opus_rc_tell(rc);
    }

    /* obtain post-filter options */
    consumed = parse_postfilter(s, rc, consumed);

    /* obtain transient flag */
    if (s->duration != 0 && consumed+3 <= s->framebits)
        transient = opus_rc_p2model(rc, 3);

    s->blocks    = transient ? 1 << s->duration : 1;
    s->blocksize = frame_size / s->blocks;

    imdct = s->imdct[transient ? 0 : s->duration];

    if (coded_channels == 1) {
        for (i = 0; i < CELT_MAX_BANDS; i++)
            s->frame[0].energy[i] = FFMAX(s->frame[0].energy[i], s->frame[1].energy[i]);
    }

    celt_decode_coarse_energy(s, rc);
    celt_decode_tf_changes   (s, rc, transient);
    celt_decode_allocation   (s, rc);
    celt_decode_fine_energy  (s, rc);
    celt_decode_bands        (s, rc);

    if (s->anticollapse_bit)
        anticollapse = opus_getrawbits(rc, 1);

    celt_decode_final_energy(s, rc, s->framebits - opus_rc_tell(rc));

    /* apply anti-collapse processing and denormalization to
     * each coded channel */
    for (i = 0; i < s->coded_channels; i++) {
        CeltFrame *frame = &s->frame[i];

        if (anticollapse)
            process_anticollapse(s, frame, s->coeffs[i]);

        celt_denormalize(s, frame, s->coeffs[i]);
    }

    /* stereo -> mono downmix */
    if (s->output_channels < s->coded_channels) {
        s->dsp->vector_fmac_scalar(s->coeffs[0], s->coeffs[1], 1.0, FFALIGN(frame_size, 16));
        imdct_scale = 0.5;
    } else if (s->output_channels > s->coded_channels)
        memcpy(s->coeffs[1], s->coeffs[0], frame_size * sizeof(float));

    if (silence) {
        for (i = 0; i < 2; i++) {
            CeltFrame *frame = &s->frame[i];

            for (j = 0; j < FF_ARRAY_ELEMS(frame->energy); j++)
                frame->energy[j] = CELT_ENERGY_SILENCE;
        }
        memset(s->coeffs, 0, sizeof(s->coeffs));
    }

    /* transform and output for each output channel */
    for (i = 0; i < s->output_channels; i++) {
        CeltFrame *frame = &s->frame[i];
        float m = frame->deemph_coeff;

        /* iMDCT and overlap-add */
        for (j = 0; j < s->blocks; j++) {
            float *dst  = frame->buf + 1024 + j * s->blocksize;

            imdct->imdct_half(imdct, dst + CELT_OVERLAP / 2, s->coeffs[i] + j,
                              s->blocks, imdct_scale);
            s->dsp->vector_fmul_window(dst, dst, dst + CELT_OVERLAP / 2,
                                      celt_window, CELT_OVERLAP / 2);
        }

        /* postfilter */
        celt_postfilter(s, frame);

        /* deemphasis and output scaling */
        for (j = 0; j < frame_size; j++) {
            float tmp = frame->buf[1024 - frame_size + j] + m;
            m = tmp * CELT_DEEMPH_COEFF;
            output[i][j] = tmp / 32768.;
        }
        frame->deemph_coeff = m;
    }

    if (coded_channels == 1)
        memcpy(s->frame[1].energy, s->frame[0].energy, sizeof(s->frame[0].energy));

    for (i = 0; i < 2; i++ ) {
        CeltFrame *frame = &s->frame[i];

        if (!transient) {
            memcpy(frame->prev_energy[1], frame->prev_energy[0], sizeof(frame->prev_energy[0]));
            memcpy(frame->prev_energy[0], frame->energy,         sizeof(frame->prev_energy[0]));
        } else {
            for (j = 0; j < CELT_MAX_BANDS; j++)
                frame->prev_energy[0][j] = FFMIN(frame->prev_energy[0][j], frame->energy[j]);
        }

        for (j = 0; j < s->startband; j++) {
            frame->prev_energy[0][j] = CELT_ENERGY_SILENCE;
            frame->energy[j]         = 0.0;
        }
        for (j = s->endband; j < CELT_MAX_BANDS; j++) {
            frame->prev_energy[0][j] = CELT_ENERGY_SILENCE;
            frame->energy[j]         = 0.0;
        }
    }

    s->seed = rc->range;

    return 0;
}

void ff_celt_flush(CeltContext *s)
{
    int i, j;

    if (s->flushed)
        return;

    for (i = 0; i < 2; i++) {
        CeltFrame *frame = &s->frame[i];

        for (j = 0; j < CELT_MAX_BANDS; j++)
            frame->prev_energy[0][j] = frame->prev_energy[1][j] = CELT_ENERGY_SILENCE;

        memset(frame->energy, 0, sizeof(frame->energy));
        memset(frame->buf,    0, sizeof(frame->buf));

        memset(frame->pf_gains,     0, sizeof(frame->pf_gains));
        memset(frame->pf_gains_old, 0, sizeof(frame->pf_gains_old));
        memset(frame->pf_gains_new, 0, sizeof(frame->pf_gains_new));

        frame->deemph_coeff = 0.0;
    }
    s->seed = 0;

    s->flushed = 1;
}

void ff_celt_free(CeltContext **ps)
{
    CeltContext *s = *ps;
    int i;

    if (!s)
        return;

    for (i = 0; i < FF_ARRAY_ELEMS(s->imdct); i++)
        ff_imdct15_uninit(&s->imdct[i]);

    av_freep(&s->dsp);
    av_freep(ps);
}

int ff_celt_init(AVCodecContext *avctx, CeltContext **ps, int output_channels)
{
    CeltContext *s;
    int i, ret;

    if (output_channels != 1 && output_channels != 2) {
        av_log(avctx, AV_LOG_ERROR, "Invalid number of output channels: %d\n",
               output_channels);
        return AVERROR(EINVAL);
    }

    s = av_mallocz(sizeof(*s));
    if (!s)
        return AVERROR(ENOMEM);

    s->avctx           = avctx;
    s->output_channels = output_channels;

    for (i = 0; i < FF_ARRAY_ELEMS(s->imdct); i++) {
        ret = ff_imdct15_init(&s->imdct[i], i + 3);
        if (ret < 0)
            goto fail;
    }

    s->dsp = avpriv_float_dsp_alloc(avctx->flags & CODEC_FLAG_BITEXACT);
    if (!s->dsp) {
        ret = AVERROR(ENOMEM);
        goto fail;
    }

    ff_celt_flush(s);

    *ps = s;

    return 0;
fail:
    ff_celt_free(&s);
    return ret;
}<|MERGE_RESOLUTION|>--- conflicted
+++ resolved
@@ -61,13 +61,8 @@
 struct CeltContext {
     // constant values that do not change during context lifetime
     AVCodecContext    *avctx;
-<<<<<<< HEAD
-    CeltIMDCTContext  *imdct[4];
+    IMDCT15Context    *imdct[4];
     AVFloatDSPContext  *dsp;
-=======
-    IMDCT15Context    *imdct[4];
-    AVFloatDSPContext  dsp;
->>>>>>> 3d5d4623
     int output_channels;
 
     // values that have inter-frame effect and must be reset on flush
