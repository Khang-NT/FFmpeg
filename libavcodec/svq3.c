/*
 * Copyright (c) 2003 The FFmpeg Project
 *
 * This file is part of FFmpeg.
 *
 * FFmpeg is free software; you can redistribute it and/or
 * modify it under the terms of the GNU Lesser General Public
 * License as published by the Free Software Foundation; either
 * version 2.1 of the License, or (at your option) any later version.
 *
 * FFmpeg is distributed in the hope that it will be useful,
 * but WITHOUT ANY WARRANTY; without even the implied warranty of
 * MERCHANTABILITY or FITNESS FOR A PARTICULAR PURPOSE.  See the GNU
 * Lesser General Public License for more details.
 *
 * You should have received a copy of the GNU Lesser General Public
 * License along with FFmpeg; if not, write to the Free Software
 * Foundation, Inc., 51 Franklin Street, Fifth Floor, Boston, MA 02110-1301 USA
 */

/*
 * How to use this decoder:
 * SVQ3 data is transported within Apple Quicktime files. Quicktime files
 * have stsd atoms to describe media trak properties. A stsd atom for a
 * video trak contains 1 or more ImageDescription atoms. These atoms begin
 * with the 4-byte length of the atom followed by the codec fourcc. Some
 * decoders need information in this atom to operate correctly. Such
 * is the case with SVQ3. In order to get the best use out of this decoder,
 * the calling app must make the SVQ3 ImageDescription atom available
 * via the AVCodecContext's extradata[_size] field:
 *
 * AVCodecContext.extradata = pointer to ImageDescription, first characters
 * are expected to be 'S', 'V', 'Q', and '3', NOT the 4-byte atom length
 * AVCodecContext.extradata_size = size of ImageDescription atom memory
 * buffer (which will be the same as the ImageDescription atom size field
 * from the QT file, minus 4 bytes since the length is missing)
 *
 * You will know you have these parameters passed correctly when the decoder
 * correctly decodes this file:
 *  http://samples.mplayerhq.hu/V-codecs/SVQ3/Vertical400kbit.sorenson3.mov
 */
#include "internal.h"
#include "dsputil.h"
#include "avcodec.h"
#include "mpegvideo.h"
#include "h264.h"

#include "h264data.h" //FIXME FIXME FIXME

#include "h264_mvpred.h"
#include "golomb.h"
#include "rectangle.h"
#include "vdpau_internal.h"

#if CONFIG_ZLIB
#include <zlib.h>
#endif

#include "svq1.h"

/**
 * @file
 * svq3 decoder.
 */

typedef struct {
    H264Context h;
    int halfpel_flag;
    int thirdpel_flag;
    int unknown_flag;
    int next_slice_index;
    uint32_t watermark_key;
    uint8_t *buf;
    int buf_size;
} SVQ3Context;

#define FULLPEL_MODE  1
#define HALFPEL_MODE  2
#define THIRDPEL_MODE 3
#define PREDICT_MODE  4

/* dual scan (from some older h264 draft)
 o-->o-->o   o
         |  /|
 o   o   o / o
 | / |   |/  |
 o   o   o   o
   /
 o-->o-->o-->o
*/
static const uint8_t svq3_scan[16] = {
    0+0*4, 1+0*4, 2+0*4, 2+1*4,
    2+2*4, 3+0*4, 3+1*4, 3+2*4,
    0+1*4, 0+2*4, 1+1*4, 1+2*4,
    0+3*4, 1+3*4, 2+3*4, 3+3*4,
};

static const uint8_t svq3_pred_0[25][2] = {
    { 0, 0 },
    { 1, 0 }, { 0, 1 },
    { 0, 2 }, { 1, 1 }, { 2, 0 },
    { 3, 0 }, { 2, 1 }, { 1, 2 }, { 0, 3 },
    { 0, 4 }, { 1, 3 }, { 2, 2 }, { 3, 1 }, { 4, 0 },
    { 4, 1 }, { 3, 2 }, { 2, 3 }, { 1, 4 },
    { 2, 4 }, { 3, 3 }, { 4, 2 },
    { 4, 3 }, { 3, 4 },
    { 4, 4 }
};

static const int8_t svq3_pred_1[6][6][5] = {
    { { 2,-1,-1,-1,-1 }, { 2, 1,-1,-1,-1 }, { 1, 2,-1,-1,-1 },
      { 2, 1,-1,-1,-1 }, { 1, 2,-1,-1,-1 }, { 1, 2,-1,-1,-1 } },
    { { 0, 2,-1,-1,-1 }, { 0, 2, 1, 4, 3 }, { 0, 1, 2, 4, 3 },
      { 0, 2, 1, 4, 3 }, { 2, 0, 1, 3, 4 }, { 0, 4, 2, 1, 3 } },
    { { 2, 0,-1,-1,-1 }, { 2, 1, 0, 4, 3 }, { 1, 2, 4, 0, 3 },
      { 2, 1, 0, 4, 3 }, { 2, 1, 4, 3, 0 }, { 1, 2, 4, 0, 3 } },
    { { 2, 0,-1,-1,-1 }, { 2, 0, 1, 4, 3 }, { 1, 2, 0, 4, 3 },
      { 2, 1, 0, 4, 3 }, { 2, 1, 3, 4, 0 }, { 2, 4, 1, 0, 3 } },
    { { 0, 2,-1,-1,-1 }, { 0, 2, 1, 3, 4 }, { 1, 2, 3, 0, 4 },
      { 2, 0, 1, 3, 4 }, { 2, 1, 3, 0, 4 }, { 2, 0, 4, 3, 1 } },
    { { 0, 2,-1,-1,-1 }, { 0, 2, 4, 1, 3 }, { 1, 4, 2, 0, 3 },
      { 4, 2, 0, 1, 3 }, { 2, 0, 1, 4, 3 }, { 4, 2, 1, 0, 3 } },
};

static const struct { uint8_t run; uint8_t level; } svq3_dct_tables[2][16] = {
    { { 0, 0 }, { 0, 1 }, { 1, 1 }, { 2, 1 }, { 0, 2 }, { 3, 1 }, { 4, 1 }, { 5, 1 },
      { 0, 3 }, { 1, 2 }, { 2, 2 }, { 6, 1 }, { 7, 1 }, { 8, 1 }, { 9, 1 }, { 0, 4 } },
    { { 0, 0 }, { 0, 1 }, { 1, 1 }, { 0, 2 }, { 2, 1 }, { 0, 3 }, { 0, 4 }, { 0, 5 },
      { 3, 1 }, { 4, 1 }, { 1, 2 }, { 1, 3 }, { 0, 6 }, { 0, 7 }, { 0, 8 }, { 0, 9 } }
};

static const uint32_t svq3_dequant_coeff[32] = {
     3881,  4351,  4890,  5481,  6154,  6914,  7761,  8718,
     9781, 10987, 12339, 13828, 15523, 17435, 19561, 21873,
    24552, 27656, 30847, 34870, 38807, 43747, 49103, 54683,
    61694, 68745, 77615, 89113,100253,109366,126635,141533
};

void ff_svq3_luma_dc_dequant_idct_c(DCTELEM *output, DCTELEM *input, int qp){
    const int qmul = svq3_dequant_coeff[qp];
#define stride 16
    int i;
    int temp[16];
    static const uint8_t x_offset[4]={0, 1*stride, 4*stride, 5*stride};

    for(i=0; i<4; i++){
        const int z0 = 13*(input[4*i+0] +    input[4*i+2]);
        const int z1 = 13*(input[4*i+0] -    input[4*i+2]);
        const int z2 =  7* input[4*i+1] - 17*input[4*i+3];
        const int z3 = 17* input[4*i+1] +  7*input[4*i+3];

        temp[4*i+0] = z0+z3;
        temp[4*i+1] = z1+z2;
        temp[4*i+2] = z1-z2;
        temp[4*i+3] = z0-z3;
    }

    for(i=0; i<4; i++){
        const int offset= x_offset[i];
        const int z0= 13*(temp[4*0+i] +    temp[4*2+i]);
        const int z1= 13*(temp[4*0+i] -    temp[4*2+i]);
        const int z2=  7* temp[4*1+i] - 17*temp[4*3+i];
        const int z3= 17* temp[4*1+i] +  7*temp[4*3+i];

        output[stride* 0+offset] = ((z0 + z3)*qmul + 0x80000) >> 20;
        output[stride* 2+offset] = ((z1 + z2)*qmul + 0x80000) >> 20;
        output[stride* 8+offset] = ((z1 - z2)*qmul + 0x80000) >> 20;
        output[stride*10+offset] = ((z0 - z3)*qmul + 0x80000) >> 20;
    }
}
#undef stride

void ff_svq3_add_idct_c(uint8_t *dst, DCTELEM *block, int stride, int qp,
                            int dc)
{
    const int qmul = svq3_dequant_coeff[qp];
    int i;

    if (dc) {
        dc = 13*13*((dc == 1) ? 1538*block[0] : ((qmul*(block[0] >> 3)) / 2));
        block[0] = 0;
    }

    for (i = 0; i < 4; i++) {
        const int z0 = 13*(block[0 + 4*i] +    block[2 + 4*i]);
        const int z1 = 13*(block[0 + 4*i] -    block[2 + 4*i]);
        const int z2 =  7* block[1 + 4*i] - 17*block[3 + 4*i];
        const int z3 = 17* block[1 + 4*i] +  7*block[3 + 4*i];

        block[0 + 4*i] = z0 + z3;
        block[1 + 4*i] = z1 + z2;
        block[2 + 4*i] = z1 - z2;
        block[3 + 4*i] = z0 - z3;
    }

    for (i = 0; i < 4; i++) {
        const int z0 = 13*(block[i + 4*0] +    block[i + 4*2]);
        const int z1 = 13*(block[i + 4*0] -    block[i + 4*2]);
        const int z2 =  7* block[i + 4*1] - 17*block[i + 4*3];
        const int z3 = 17* block[i + 4*1] +  7*block[i + 4*3];
        const int rr = (dc + 0x80000);

        dst[i + stride*0] = av_clip_uint8( dst[i + stride*0] + (((z0 + z3)*qmul + rr) >> 20) );
        dst[i + stride*1] = av_clip_uint8( dst[i + stride*1] + (((z1 + z2)*qmul + rr) >> 20) );
        dst[i + stride*2] = av_clip_uint8( dst[i + stride*2] + (((z1 - z2)*qmul + rr) >> 20) );
        dst[i + stride*3] = av_clip_uint8( dst[i + stride*3] + (((z0 - z3)*qmul + rr) >> 20) );
    }
}

static inline int svq3_decode_block(GetBitContext *gb, DCTELEM *block,
                                    int index, const int type)
{
    static const uint8_t *const scan_patterns[4] =
    { luma_dc_zigzag_scan, zigzag_scan, svq3_scan, chroma_dc_scan };

    int run, level, sign, vlc, limit;
    const int intra = (3 * type) >> 2;
    const uint8_t *const scan = scan_patterns[type];

    for (limit = (16 >> intra); index < 16; index = limit, limit += 8) {
        for (; (vlc = svq3_get_ue_golomb(gb)) != 0; index++) {

          if (vlc < 0)
              return -1;

          sign = (vlc & 0x1) - 1;
          vlc  = (vlc + 1) >> 1;

          if (type == 3) {
              if (vlc < 3) {
                  run   = 0;
                  level = vlc;
              } else if (vlc < 4) {
                  run   = 1;
                  level = 1;
              } else {
                  run   = (vlc & 0x3);
                  level = ((vlc + 9) >> 2) - run;
              }
          } else {
              if (vlc < 16U) {
                  run   = svq3_dct_tables[intra][vlc].run;
                  level = svq3_dct_tables[intra][vlc].level;
              } else if (intra) {
                  run   = (vlc & 0x7);
                  level = (vlc >> 3) + ((run == 0) ? 8 : ((run < 2) ? 2 : ((run < 5) ? 0 : -1)));
              } else {
                  run   = (vlc & 0xF);
                  level = (vlc >> 4) + ((run == 0) ? 4 : ((run < 3) ? 2 : ((run < 10) ? 1 : 0)));
              }
          }

          if ((index += run) >= limit)
              return -1;

          block[scan[index]] = (level ^ sign) - sign;
        }

        if (type != 2) {
            break;
        }
    }

    return 0;
}

static inline void svq3_mc_dir_part(MpegEncContext *s,
                                    int x, int y, int width, int height,
                                    int mx, int my, int dxy,
                                    int thirdpel, int dir, int avg)
{
    const Picture *pic = (dir == 0) ? &s->last_picture : &s->next_picture;
    uint8_t *src, *dest;
    int i, emu = 0;
    int blocksize = 2 - (width>>3); //16->0, 8->1, 4->2

    mx += x;
    my += y;

    if (mx < 0 || mx >= (s->h_edge_pos - width  - 1) ||
        my < 0 || my >= (s->v_edge_pos - height - 1)) {

        if ((s->flags & CODEC_FLAG_EMU_EDGE)) {
            emu = 1;
        }

        mx = av_clip (mx, -16, (s->h_edge_pos - width  + 15));
        my = av_clip (my, -16, (s->v_edge_pos - height + 15));
    }

    /* form component predictions */
    dest = s->current_picture.f.data[0] + x + y*s->linesize;
    src  = pic->f.data[0] + mx + my*s->linesize;

    if (emu) {
        s->dsp.emulated_edge_mc(s->edge_emu_buffer, src, s->linesize, (width + 1), (height + 1),
                            mx, my, s->h_edge_pos, s->v_edge_pos);
        src = s->edge_emu_buffer;
    }
    if (thirdpel)
        (avg ? s->dsp.avg_tpel_pixels_tab : s->dsp.put_tpel_pixels_tab)[dxy](dest, src, s->linesize, width, height);
    else
        (avg ? s->dsp.avg_pixels_tab : s->dsp.put_pixels_tab)[blocksize][dxy](dest, src, s->linesize, height);

    if (!(s->flags & CODEC_FLAG_GRAY)) {
        mx     = (mx + (mx < (int) x)) >> 1;
        my     = (my + (my < (int) y)) >> 1;
        width  = (width  >> 1);
        height = (height >> 1);
        blocksize++;

        for (i = 1; i < 3; i++) {
            dest = s->current_picture.f.data[i] + (x >> 1) + (y >> 1) * s->uvlinesize;
            src  = pic->f.data[i] + mx + my * s->uvlinesize;

            if (emu) {
                s->dsp.emulated_edge_mc(s->edge_emu_buffer, src, s->uvlinesize, (width + 1), (height + 1),
                                    mx, my, (s->h_edge_pos >> 1), (s->v_edge_pos >> 1));
                src = s->edge_emu_buffer;
            }
            if (thirdpel)
                (avg ? s->dsp.avg_tpel_pixels_tab : s->dsp.put_tpel_pixels_tab)[dxy](dest, src, s->uvlinesize, width, height);
            else
                (avg ? s->dsp.avg_pixels_tab : s->dsp.put_pixels_tab)[blocksize][dxy](dest, src, s->uvlinesize, height);
        }
    }
}

static inline int svq3_mc_dir(H264Context *h, int size, int mode, int dir,
                              int avg)
{
    int i, j, k, mx, my, dx, dy, x, y;
    MpegEncContext *const s = (MpegEncContext *) h;
    const int part_width  = ((size & 5) == 4) ? 4 : 16 >> (size & 1);
    const int part_height = 16 >> ((unsigned) (size + 1) / 3);
    const int extra_width = (mode == PREDICT_MODE) ? -16*6 : 0;
    const int h_edge_pos  = 6*(s->h_edge_pos - part_width ) - extra_width;
    const int v_edge_pos  = 6*(s->v_edge_pos - part_height) - extra_width;

    for (i = 0; i < 16; i += part_height) {
        for (j = 0; j < 16; j += part_width) {
            const int b_xy = (4*s->mb_x + (j >> 2)) + (4*s->mb_y + (i >> 2))*h->b_stride;
            int dxy;
            x = 16*s->mb_x + j;
            y = 16*s->mb_y + i;
            k = ((j >> 2) & 1) + ((i >> 1) & 2) + ((j >> 1) & 4) + (i & 8);

            if (mode != PREDICT_MODE) {
                pred_motion(h, k, (part_width >> 2), dir, 1, &mx, &my);
            } else {
                mx = s->next_picture.f.motion_val[0][b_xy][0] << 1;
                my = s->next_picture.f.motion_val[0][b_xy][1] << 1;

                if (dir == 0) {
                    mx = ((mx * h->frame_num_offset) / h->prev_frame_num_offset + 1) >> 1;
                    my = ((my * h->frame_num_offset) / h->prev_frame_num_offset + 1) >> 1;
                } else {
                    mx = ((mx * (h->frame_num_offset - h->prev_frame_num_offset)) / h->prev_frame_num_offset + 1) >> 1;
                    my = ((my * (h->frame_num_offset - h->prev_frame_num_offset)) / h->prev_frame_num_offset + 1) >> 1;
                }
            }

            /* clip motion vector prediction to frame border */
            mx = av_clip(mx, extra_width - 6*x, h_edge_pos - 6*x);
            my = av_clip(my, extra_width - 6*y, v_edge_pos - 6*y);

            /* get (optional) motion vector differential */
            if (mode == PREDICT_MODE) {
                dx = dy = 0;
            } else {
                dy = svq3_get_se_golomb(&s->gb);
                dx = svq3_get_se_golomb(&s->gb);

                if (dx == INVALID_VLC || dy == INVALID_VLC) {
                    av_log(h->s.avctx, AV_LOG_ERROR, "invalid MV vlc\n");
                    return -1;
                }
            }

            /* compute motion vector */
            if (mode == THIRDPEL_MODE) {
                int fx, fy;
                mx  = ((mx + 1)>>1) + dx;
                my  = ((my + 1)>>1) + dy;
                fx  = ((unsigned)(mx + 0x3000))/3 - 0x1000;
                fy  = ((unsigned)(my + 0x3000))/3 - 0x1000;
                dxy = (mx - 3*fx) + 4*(my - 3*fy);

                svq3_mc_dir_part(s, x, y, part_width, part_height, fx, fy, dxy, 1, dir, avg);
                mx += mx;
                my += my;
            } else if (mode == HALFPEL_MODE || mode == PREDICT_MODE) {
                mx  = ((unsigned)(mx + 1 + 0x3000))/3 + dx - 0x1000;
                my  = ((unsigned)(my + 1 + 0x3000))/3 + dy - 0x1000;
                dxy = (mx&1) + 2*(my&1);

                svq3_mc_dir_part(s, x, y, part_width, part_height, mx>>1, my>>1, dxy, 0, dir, avg);
                mx *= 3;
                my *= 3;
            } else {
                mx = ((unsigned)(mx + 3 + 0x6000))/6 + dx - 0x1000;
                my = ((unsigned)(my + 3 + 0x6000))/6 + dy - 0x1000;

                svq3_mc_dir_part(s, x, y, part_width, part_height, mx, my, 0, 0, dir, avg);
                mx *= 6;
                my *= 6;
            }

            /* update mv_cache */
            if (mode != PREDICT_MODE) {
                int32_t mv = pack16to32(mx,my);

                if (part_height == 8 && i < 8) {
                    AV_WN32A(h->mv_cache[dir][scan8[k] + 1*8], mv);

                    if (part_width == 8 && j < 8) {
                        AV_WN32A(h->mv_cache[dir][scan8[k] + 1 + 1*8], mv);
                    }
                }
                if (part_width == 8 && j < 8) {
                    AV_WN32A(h->mv_cache[dir][scan8[k] + 1], mv);
                }
                if (part_width == 4 || part_height == 4) {
                    AV_WN32A(h->mv_cache[dir][scan8[k]], mv);
                }
            }

            /* write back motion vectors */
            fill_rectangle(s->current_picture.f.motion_val[dir][b_xy],
                           part_width >> 2, part_height >> 2, h->b_stride,
                           pack16to32(mx, my), 4);
        }
    }

    return 0;
}

static int svq3_decode_mb(SVQ3Context *svq3, unsigned int mb_type)
{
    H264Context *h = &svq3->h;
    int i, j, k, m, dir, mode;
    int cbp = 0;
    uint32_t vlc;
    int8_t *top, *left;
    MpegEncContext *const s = (MpegEncContext *) h;
    const int mb_xy = h->mb_xy;
    const int b_xy  = 4*s->mb_x + 4*s->mb_y*h->b_stride;

    h->top_samples_available      = (s->mb_y == 0) ? 0x33FF : 0xFFFF;
    h->left_samples_available     = (s->mb_x == 0) ? 0x5F5F : 0xFFFF;
    h->topright_samples_available = 0xFFFF;

    if (mb_type == 0) {           /* SKIP */
        if (s->pict_type == AV_PICTURE_TYPE_P || s->next_picture.f.mb_type[mb_xy] == -1) {
            svq3_mc_dir_part(s, 16*s->mb_x, 16*s->mb_y, 16, 16, 0, 0, 0, 0, 0, 0);

            if (s->pict_type == AV_PICTURE_TYPE_B) {
                svq3_mc_dir_part(s, 16*s->mb_x, 16*s->mb_y, 16, 16, 0, 0, 0, 0, 1, 1);
            }

            mb_type = MB_TYPE_SKIP;
        } else {
            mb_type = FFMIN(s->next_picture.f.mb_type[mb_xy], 6);
            if (svq3_mc_dir(h, mb_type, PREDICT_MODE, 0, 0) < 0)
                return -1;
            if (svq3_mc_dir(h, mb_type, PREDICT_MODE, 1, 1) < 0)
                return -1;

            mb_type = MB_TYPE_16x16;
        }
    } else if (mb_type < 8) {     /* INTER */
        if (svq3->thirdpel_flag && svq3->halfpel_flag == !get_bits1 (&s->gb)) {
            mode = THIRDPEL_MODE;
        } else if (svq3->halfpel_flag && svq3->thirdpel_flag == !get_bits1 (&s->gb)) {
            mode = HALFPEL_MODE;
        } else {
            mode = FULLPEL_MODE;
        }

        /* fill caches */
        /* note ref_cache should contain here:
            ????????
            ???11111
            N??11111
            N??11111
            N??11111
        */

        for (m = 0; m < 2; m++) {
            if (s->mb_x > 0 && h->intra4x4_pred_mode[h->mb2br_xy[mb_xy - 1]+6] != -1) {
                for (i = 0; i < 4; i++) {
                    AV_COPY32(h->mv_cache[m][scan8[0] - 1 + i*8], s->current_picture.f.motion_val[m][b_xy - 1 + i*h->b_stride]);
                }
            } else {
                for (i = 0; i < 4; i++) {
                    AV_ZERO32(h->mv_cache[m][scan8[0] - 1 + i*8]);
                }
            }
            if (s->mb_y > 0) {
                memcpy(h->mv_cache[m][scan8[0] - 1*8], s->current_picture.f.motion_val[m][b_xy - h->b_stride], 4*2*sizeof(int16_t));
                memset(&h->ref_cache[m][scan8[0] - 1*8], (h->intra4x4_pred_mode[h->mb2br_xy[mb_xy - s->mb_stride]] == -1) ? PART_NOT_AVAILABLE : 1, 4);

                if (s->mb_x < (s->mb_width - 1)) {
                    AV_COPY32(h->mv_cache[m][scan8[0] + 4 - 1*8], s->current_picture.f.motion_val[m][b_xy - h->b_stride + 4]);
                    h->ref_cache[m][scan8[0] + 4 - 1*8] =
                        (h->intra4x4_pred_mode[h->mb2br_xy[mb_xy - s->mb_stride + 1]+6] == -1 ||
                         h->intra4x4_pred_mode[h->mb2br_xy[mb_xy - s->mb_stride    ]  ] == -1) ? PART_NOT_AVAILABLE : 1;
                }else
                    h->ref_cache[m][scan8[0] + 4 - 1*8] = PART_NOT_AVAILABLE;
                if (s->mb_x > 0) {
                    AV_COPY32(h->mv_cache[m][scan8[0] - 1 - 1*8], s->current_picture.f.motion_val[m][b_xy - h->b_stride - 1]);
                    h->ref_cache[m][scan8[0] - 1 - 1*8] = (h->intra4x4_pred_mode[h->mb2br_xy[mb_xy - s->mb_stride - 1]+3] == -1) ? PART_NOT_AVAILABLE : 1;
                }else
                    h->ref_cache[m][scan8[0] - 1 - 1*8] = PART_NOT_AVAILABLE;
            }else
                memset(&h->ref_cache[m][scan8[0] - 1*8 - 1], PART_NOT_AVAILABLE, 8);

            if (s->pict_type != AV_PICTURE_TYPE_B)
                break;
        }

        /* decode motion vector(s) and form prediction(s) */
        if (s->pict_type == AV_PICTURE_TYPE_P) {
            if (svq3_mc_dir(h, (mb_type - 1), mode, 0, 0) < 0)
                return -1;
        } else {        /* AV_PICTURE_TYPE_B */
            if (mb_type != 2) {
                if (svq3_mc_dir(h, 0, mode, 0, 0) < 0)
                    return -1;
            } else {
                for (i = 0; i < 4; i++) {
                    memset(s->current_picture.f.motion_val[0][b_xy + i*h->b_stride], 0, 4*2*sizeof(int16_t));
                }
            }
            if (mb_type != 1) {
                if (svq3_mc_dir(h, 0, mode, 1, (mb_type == 3)) < 0)
                    return -1;
            } else {
                for (i = 0; i < 4; i++) {
                    memset(s->current_picture.f.motion_val[1][b_xy + i*h->b_stride], 0, 4*2*sizeof(int16_t));
                }
            }
        }

        mb_type = MB_TYPE_16x16;
    } else if (mb_type == 8 || mb_type == 33) {   /* INTRA4x4 */
        memset(h->intra4x4_pred_mode_cache, -1, 8*5*sizeof(int8_t));

        if (mb_type == 8) {
            if (s->mb_x > 0) {
                for (i = 0; i < 4; i++) {
                    h->intra4x4_pred_mode_cache[scan8[0] - 1 + i*8] = h->intra4x4_pred_mode[h->mb2br_xy[mb_xy - 1]+6-i];
                }
                if (h->intra4x4_pred_mode_cache[scan8[0] - 1] == -1) {
                    h->left_samples_available = 0x5F5F;
                }
            }
            if (s->mb_y > 0) {
                h->intra4x4_pred_mode_cache[4+8*0] = h->intra4x4_pred_mode[h->mb2br_xy[mb_xy - s->mb_stride]+0];
                h->intra4x4_pred_mode_cache[5+8*0] = h->intra4x4_pred_mode[h->mb2br_xy[mb_xy - s->mb_stride]+1];
                h->intra4x4_pred_mode_cache[6+8*0] = h->intra4x4_pred_mode[h->mb2br_xy[mb_xy - s->mb_stride]+2];
                h->intra4x4_pred_mode_cache[7+8*0] = h->intra4x4_pred_mode[h->mb2br_xy[mb_xy - s->mb_stride]+3];

                if (h->intra4x4_pred_mode_cache[4+8*0] == -1) {
                    h->top_samples_available = 0x33FF;
                }
            }

            /* decode prediction codes for luma blocks */
            for (i = 0; i < 16; i+=2) {
                vlc = svq3_get_ue_golomb(&s->gb);

                if (vlc >= 25U){
                    av_log(h->s.avctx, AV_LOG_ERROR, "luma prediction:%d\n", vlc);
                    return -1;
                }

                left    = &h->intra4x4_pred_mode_cache[scan8[i] - 1];
                top     = &h->intra4x4_pred_mode_cache[scan8[i] - 8];

                left[1] = svq3_pred_1[top[0] + 1][left[0] + 1][svq3_pred_0[vlc][0]];
                left[2] = svq3_pred_1[top[1] + 1][left[1] + 1][svq3_pred_0[vlc][1]];

                if (left[1] == -1 || left[2] == -1){
                    av_log(h->s.avctx, AV_LOG_ERROR, "weird prediction\n");
                    return -1;
                }
            }
        } else {    /* mb_type == 33, DC_128_PRED block type */
            for (i = 0; i < 4; i++) {
                memset(&h->intra4x4_pred_mode_cache[scan8[0] + 8*i], DC_PRED, 4);
            }
        }

        write_back_intra_pred_mode(h);

        if (mb_type == 8) {
            ff_h264_check_intra4x4_pred_mode(h);

            h->top_samples_available  = (s->mb_y == 0) ? 0x33FF : 0xFFFF;
            h->left_samples_available = (s->mb_x == 0) ? 0x5F5F : 0xFFFF;
        } else {
            for (i = 0; i < 4; i++) {
                memset(&h->intra4x4_pred_mode_cache[scan8[0] + 8*i], DC_128_PRED, 4);
            }

            h->top_samples_available  = 0x33FF;
            h->left_samples_available = 0x5F5F;
        }

        mb_type = MB_TYPE_INTRA4x4;
    } else {                      /* INTRA16x16 */
        dir = i_mb_type_info[mb_type - 8].pred_mode;
        dir = (dir >> 1) ^ 3*(dir & 1) ^ 1;

        if ((h->intra16x16_pred_mode = ff_h264_check_intra_pred_mode(h, dir, 0)) == -1){
            av_log(h->s.avctx, AV_LOG_ERROR, "check_intra_pred_mode = -1\n");
            return -1;
        }

        cbp = i_mb_type_info[mb_type - 8].cbp;
        mb_type = MB_TYPE_INTRA16x16;
    }

    if (!IS_INTER(mb_type) && s->pict_type != AV_PICTURE_TYPE_I) {
        for (i = 0; i < 4; i++) {
            memset(s->current_picture.f.motion_val[0][b_xy + i*h->b_stride], 0, 4*2*sizeof(int16_t));
        }
        if (s->pict_type == AV_PICTURE_TYPE_B) {
            for (i = 0; i < 4; i++) {
                memset(s->current_picture.f.motion_val[1][b_xy + i*h->b_stride], 0, 4*2*sizeof(int16_t));
            }
        }
    }
    if (!IS_INTRA4x4(mb_type)) {
        memset(h->intra4x4_pred_mode+h->mb2br_xy[mb_xy], DC_PRED, 8);
    }
    if (!IS_SKIP(mb_type) || s->pict_type == AV_PICTURE_TYPE_B) {
        memset(h->non_zero_count_cache + 8, 0, 14*8*sizeof(uint8_t));
        s->dsp.clear_blocks(h->mb+  0);
        s->dsp.clear_blocks(h->mb+384);
    }

    if (!IS_INTRA16x16(mb_type) && (!IS_SKIP(mb_type) || s->pict_type == AV_PICTURE_TYPE_B)) {
        if ((vlc = svq3_get_ue_golomb(&s->gb)) >= 48U){
            av_log(h->s.avctx, AV_LOG_ERROR, "cbp_vlc=%d\n", vlc);
            return -1;
        }

        cbp = IS_INTRA(mb_type) ? golomb_to_intra4x4_cbp[vlc] : golomb_to_inter_cbp[vlc];
    }
    if (IS_INTRA16x16(mb_type) || (s->pict_type != AV_PICTURE_TYPE_I && s->adaptive_quant && cbp)) {
        s->qscale += svq3_get_se_golomb(&s->gb);

        if (s->qscale > 31U){
            av_log(h->s.avctx, AV_LOG_ERROR, "qscale:%d\n", s->qscale);
            return -1;
        }
    }
    if (IS_INTRA16x16(mb_type)) {
        AV_ZERO128(h->mb_luma_dc[0]+0);
        AV_ZERO128(h->mb_luma_dc[0]+8);
<<<<<<< HEAD
        if (svq3_decode_block(&s->gb, *h->mb_luma_dc, 0, 1)){
=======
        if (svq3_decode_block(&s->gb, h->mb_luma_dc[0], 0, 1)){
>>>>>>> e002e329
            av_log(h->s.avctx, AV_LOG_ERROR, "error while decoding intra luma dc\n");
            return -1;
        }
    }

    if (cbp) {
        const int index = IS_INTRA16x16(mb_type) ? 1 : 0;
        const int type = ((s->qscale < 24 && IS_INTRA4x4(mb_type)) ? 2 : 1);

        for (i = 0; i < 4; i++) {
            if ((cbp & (1 << i))) {
                for (j = 0; j < 4; j++) {
                    k = index ? ((j&1) + 2*(i&1) + 2*(j&2) + 4*(i&2)) : (4*i + j);
                    h->non_zero_count_cache[ scan8[k] ] = 1;

                    if (svq3_decode_block(&s->gb, &h->mb[16*k], index, type)){
                        av_log(h->s.avctx, AV_LOG_ERROR, "error while decoding block\n");
                        return -1;
                    }
                }
            }
        }

        if ((cbp & 0x30)) {
            for (i = 1; i < 3; ++i) {
              if (svq3_decode_block(&s->gb, &h->mb[16*16*i], 0, 3)){
                av_log(h->s.avctx, AV_LOG_ERROR, "error while decoding chroma dc block\n");
                return -1;
              }
            }

            if ((cbp & 0x20)) {
                for (i = 1; i < 3; i++) {
                    for (j = 0; j < 4; j++) {
                        k = 16*i + j;
                        h->non_zero_count_cache[ scan8[k] ] = 1;

                        if (svq3_decode_block(&s->gb, &h->mb[16*k], 1, 1)){
                            av_log(h->s.avctx, AV_LOG_ERROR, "error while decoding chroma ac block\n");
                            return -1;
                        }
                    }
                }
            }
        }
    }

    h->cbp= cbp;
    s->current_picture.f.mb_type[mb_xy] = mb_type;

    if (IS_INTRA(mb_type)) {
        h->chroma_pred_mode = ff_h264_check_intra_pred_mode(h, DC_PRED8x8, 1);
    }

    return 0;
}

static int svq3_decode_slice_header(AVCodecContext *avctx)
{
    SVQ3Context *svq3 = avctx->priv_data;
    H264Context *h = &svq3->h;
    MpegEncContext *s = &h->s;
    const int mb_xy = h->mb_xy;
    int i, header;

    header = get_bits(&s->gb, 8);

    if (((header & 0x9F) != 1 && (header & 0x9F) != 2) || (header & 0x60) == 0) {
        /* TODO: what? */
        av_log(avctx, AV_LOG_ERROR, "unsupported slice header (%02X)\n", header);
        return -1;
    } else {
        int length = (header >> 5) & 3;

        svq3->next_slice_index = get_bits_count(&s->gb) + 8*show_bits(&s->gb, 8*length) + 8*length;

        if (svq3->next_slice_index > s->gb.size_in_bits) {
            av_log(avctx, AV_LOG_ERROR, "slice after bitstream end\n");
            return -1;
    }

        s->gb.size_in_bits = svq3->next_slice_index - 8*(length - 1);
        skip_bits(&s->gb, 8);

        if (svq3->watermark_key) {
            uint32_t header = AV_RL32(&s->gb.buffer[(get_bits_count(&s->gb)>>3)+1]);
            AV_WL32(&s->gb.buffer[(get_bits_count(&s->gb)>>3)+1], header ^ svq3->watermark_key);
        }
        if (length > 0) {
            memcpy((uint8_t *) &s->gb.buffer[get_bits_count(&s->gb) >> 3],
                   &s->gb.buffer[s->gb.size_in_bits >> 3], (length - 1));
        }
        skip_bits_long(&s->gb, 0);
    }

    if ((i = svq3_get_ue_golomb(&s->gb)) >= 3U){
        av_log(h->s.avctx, AV_LOG_ERROR, "illegal slice type %d \n", i);
        return -1;
    }

    h->slice_type = golomb_to_pict_type[i];

    if ((header & 0x9F) == 2) {
        i = (s->mb_num < 64) ? 6 : (1 + av_log2 (s->mb_num - 1));
        s->mb_skip_run = get_bits(&s->gb, i) - (s->mb_x + (s->mb_y * s->mb_width));
    } else {
        skip_bits1(&s->gb);
        s->mb_skip_run = 0;
    }

    h->slice_num = get_bits(&s->gb, 8);
    s->qscale = get_bits(&s->gb, 5);
    s->adaptive_quant = get_bits1(&s->gb);

    /* unknown fields */
    skip_bits1(&s->gb);

    if (svq3->unknown_flag) {
        skip_bits1(&s->gb);
    }

    skip_bits1(&s->gb);
    skip_bits(&s->gb, 2);

    while (get_bits1(&s->gb)) {
        skip_bits(&s->gb, 8);
    }

    /* reset intra predictors and invalidate motion vector references */
    if (s->mb_x > 0) {
        memset(h->intra4x4_pred_mode+h->mb2br_xy[mb_xy - 1      ]+3, -1, 4*sizeof(int8_t));
        memset(h->intra4x4_pred_mode+h->mb2br_xy[mb_xy - s->mb_x]  , -1, 8*sizeof(int8_t)*s->mb_x);
    }
    if (s->mb_y > 0) {
        memset(h->intra4x4_pred_mode+h->mb2br_xy[mb_xy - s->mb_stride], -1, 8*sizeof(int8_t)*(s->mb_width - s->mb_x));

        if (s->mb_x > 0) {
            h->intra4x4_pred_mode[h->mb2br_xy[mb_xy - s->mb_stride - 1]+3] = -1;
        }
    }

    return 0;
}

static av_cold int svq3_decode_init(AVCodecContext *avctx)
{
    SVQ3Context *svq3 = avctx->priv_data;
    H264Context *h = &svq3->h;
    MpegEncContext *s = &h->s;
    int m;
    unsigned char *extradata;
    unsigned char *extradata_end;
    unsigned int size;
    int marker_found = 0;

    if (ff_h264_decode_init(avctx) < 0)
        return -1;

    s->flags  = avctx->flags;
    s->flags2 = avctx->flags2;
    s->unrestricted_mv = 1;
    h->is_complex=1;
    h->sps.chroma_format_idc = 1;
    avctx->pix_fmt = avctx->codec->pix_fmts[0];

    if (!s->context_initialized) {
        h->chroma_qp[0] = h->chroma_qp[1] = 4;

        svq3->halfpel_flag  = 1;
        svq3->thirdpel_flag = 1;
        svq3->unknown_flag  = 0;


        /* prowl for the "SEQH" marker in the extradata */
        extradata = (unsigned char *)avctx->extradata;
        extradata_end = avctx->extradata + avctx->extradata_size;
        if (extradata) {
            for (m = 0; m + 8 < avctx->extradata_size; m++) {
                if (!memcmp(extradata, "SEQH", 4)) {
                    marker_found = 1;
                    break;
                }
                extradata++;
            }
        }

        /* if a match was found, parse the extra data */
        if (marker_found) {

            GetBitContext gb;
            int frame_size_code;

            size = AV_RB32(&extradata[4]);
            if (size > extradata_end - extradata - 8)
                return AVERROR_INVALIDDATA;
            init_get_bits(&gb, extradata + 8, size*8);

            /* 'frame size code' and optional 'width, height' */
            frame_size_code = get_bits(&gb, 3);
            switch (frame_size_code) {
                case 0: avctx->width = 160; avctx->height = 120; break;
                case 1: avctx->width = 128; avctx->height =  96; break;
                case 2: avctx->width = 176; avctx->height = 144; break;
                case 3: avctx->width = 352; avctx->height = 288; break;
                case 4: avctx->width = 704; avctx->height = 576; break;
                case 5: avctx->width = 240; avctx->height = 180; break;
                case 6: avctx->width = 320; avctx->height = 240; break;
                case 7:
                    avctx->width  = get_bits(&gb, 12);
                    avctx->height = get_bits(&gb, 12);
                    break;
            }

            svq3->halfpel_flag  = get_bits1(&gb);
            svq3->thirdpel_flag = get_bits1(&gb);

            /* unknown fields */
            skip_bits1(&gb);
            skip_bits1(&gb);
            skip_bits1(&gb);
            skip_bits1(&gb);

            s->low_delay = get_bits1(&gb);

            /* unknown field */
            skip_bits1(&gb);

            while (get_bits1(&gb)) {
                skip_bits(&gb, 8);
            }

            svq3->unknown_flag = get_bits1(&gb);
            avctx->has_b_frames = !s->low_delay;
            if (svq3->unknown_flag) {
#if CONFIG_ZLIB
                unsigned watermark_width  = svq3_get_ue_golomb(&gb);
                unsigned watermark_height = svq3_get_ue_golomb(&gb);
                int u1 = svq3_get_ue_golomb(&gb);
                int u2 = get_bits(&gb, 8);
                int u3 = get_bits(&gb, 2);
                int u4 = svq3_get_ue_golomb(&gb);
                unsigned long buf_len = watermark_width*watermark_height*4;
                int offset = (get_bits_count(&gb)+7)>>3;
                uint8_t *buf;

                if (watermark_height<=0 || (uint64_t)watermark_width*4 > UINT_MAX/watermark_height)
                    return -1;

                buf = av_malloc(buf_len);
                av_log(avctx, AV_LOG_DEBUG, "watermark size: %dx%d\n", watermark_width, watermark_height);
                av_log(avctx, AV_LOG_DEBUG, "u1: %x u2: %x u3: %x compressed data size: %d offset: %d\n", u1, u2, u3, u4, offset);
                if (uncompress(buf, &buf_len, extradata + 8 + offset, size - offset) != Z_OK) {
                    av_log(avctx, AV_LOG_ERROR, "could not uncompress watermark logo\n");
                    av_free(buf);
                    return -1;
                }
                svq3->watermark_key = ff_svq1_packet_checksum(buf, buf_len, 0);
                svq3->watermark_key = svq3->watermark_key << 16 | svq3->watermark_key;
                av_log(avctx, AV_LOG_DEBUG, "watermark key %#x\n", svq3->watermark_key);
                av_free(buf);
#else
                av_log(avctx, AV_LOG_ERROR, "this svq3 file contains watermark which need zlib support compiled in\n");
                return -1;
#endif
            }
        }

        s->width  = avctx->width;
        s->height = avctx->height;

        if (ff_MPV_common_init(s) < 0)
            return -1;

        h->b_stride = 4*s->mb_width;

        if (ff_h264_alloc_tables(h) < 0) {
            av_log(avctx, AV_LOG_ERROR, "svq3 memory allocation failed\n");
            return AVERROR(ENOMEM);
        }
    }

    return 0;
}

static int svq3_decode_frame(AVCodecContext *avctx,
                             void *data, int *data_size,
                             AVPacket *avpkt)
{
    SVQ3Context *svq3 = avctx->priv_data;
    H264Context *h = &svq3->h;
    MpegEncContext *s = &h->s;
    int buf_size = avpkt->size;
    int m, mb_type, left;
    uint8_t *buf;

    /* special case for last picture */
    if (buf_size == 0) {
        if (s->next_picture_ptr && !s->low_delay) {
            *(AVFrame *) data   = s->next_picture.f;
            s->next_picture_ptr = NULL;
            *data_size = sizeof(AVFrame);
        }
        return 0;
    }

    s->mb_x = s->mb_y = h->mb_xy = 0;

    if (svq3->watermark_key) {
        av_fast_malloc(&svq3->buf, &svq3->buf_size,
                       buf_size+FF_INPUT_BUFFER_PADDING_SIZE);
        if (!svq3->buf)
            return AVERROR(ENOMEM);
        memcpy(svq3->buf, avpkt->data, buf_size);
        buf = svq3->buf;
    } else {
        buf = avpkt->data;
    }

    init_get_bits(&s->gb, buf, 8*buf_size);

    if (svq3_decode_slice_header(avctx))
        return -1;

    s->pict_type = h->slice_type;
    s->picture_number = h->slice_num;

    if (avctx->debug&FF_DEBUG_PICT_INFO){
        av_log(h->s.avctx, AV_LOG_DEBUG, "%c hpel:%d, tpel:%d aqp:%d qp:%d, slice_num:%02X\n",
               av_get_picture_type_char(s->pict_type), svq3->halfpel_flag, svq3->thirdpel_flag,
               s->adaptive_quant, s->qscale, h->slice_num);
    }

    /* for skipping the frame */
    s->current_picture.f.pict_type = s->pict_type;
    s->current_picture.f.key_frame = (s->pict_type == AV_PICTURE_TYPE_I);

    /* Skip B-frames if we do not have reference frames. */
    if (s->last_picture_ptr == NULL && s->pict_type == AV_PICTURE_TYPE_B)
        return 0;
    if (  (avctx->skip_frame >= AVDISCARD_NONREF && s->pict_type == AV_PICTURE_TYPE_B)
        ||(avctx->skip_frame >= AVDISCARD_NONKEY && s->pict_type != AV_PICTURE_TYPE_I)
        || avctx->skip_frame >= AVDISCARD_ALL)
        return 0;

    if (s->next_p_frame_damaged) {
        if (s->pict_type == AV_PICTURE_TYPE_B)
            return 0;
        else
            s->next_p_frame_damaged = 0;
    }

    if (ff_h264_frame_start(h) < 0)
        return -1;

    if (s->pict_type == AV_PICTURE_TYPE_B) {
        h->frame_num_offset = (h->slice_num - h->prev_frame_num);

        if (h->frame_num_offset < 0) {
            h->frame_num_offset += 256;
        }
        if (h->frame_num_offset == 0 || h->frame_num_offset >= h->prev_frame_num_offset) {
            av_log(h->s.avctx, AV_LOG_ERROR, "error in B-frame picture id\n");
            return -1;
        }
    } else {
        h->prev_frame_num = h->frame_num;
        h->frame_num = h->slice_num;
        h->prev_frame_num_offset = (h->frame_num - h->prev_frame_num);

        if (h->prev_frame_num_offset < 0) {
            h->prev_frame_num_offset += 256;
        }
    }

    for (m = 0; m < 2; m++){
        int i;
        for (i = 0; i < 4; i++){
            int j;
            for (j = -1; j < 4; j++)
                h->ref_cache[m][scan8[0] + 8*i + j]= 1;
            if (i < 3)
                h->ref_cache[m][scan8[0] + 8*i + j]= PART_NOT_AVAILABLE;
        }
    }

    for (s->mb_y = 0; s->mb_y < s->mb_height; s->mb_y++) {
        for (s->mb_x = 0; s->mb_x < s->mb_width; s->mb_x++) {
            h->mb_xy = s->mb_x + s->mb_y*s->mb_stride;

            if ( (get_bits_count(&s->gb) + 7) >= s->gb.size_in_bits &&
                ((get_bits_count(&s->gb) & 7) == 0 || show_bits(&s->gb, (-get_bits_count(&s->gb) & 7)) == 0)) {

                skip_bits(&s->gb, svq3->next_slice_index - get_bits_count(&s->gb));
                s->gb.size_in_bits = 8*buf_size;

                if (svq3_decode_slice_header(avctx))
                    return -1;

                /* TODO: support s->mb_skip_run */
            }

            mb_type = svq3_get_ue_golomb(&s->gb);

            if (s->pict_type == AV_PICTURE_TYPE_I) {
                mb_type += 8;
            } else if (s->pict_type == AV_PICTURE_TYPE_B && mb_type >= 4) {
                mb_type += 4;
            }
            if ((unsigned)mb_type > 33 || svq3_decode_mb(svq3, mb_type)) {
                av_log(h->s.avctx, AV_LOG_ERROR, "error while decoding MB %d %d\n", s->mb_x, s->mb_y);
                return -1;
            }

            if (mb_type != 0) {
                ff_h264_hl_decode_mb (h);
            }

            if (s->pict_type != AV_PICTURE_TYPE_B && !s->low_delay) {
                s->current_picture.f.mb_type[s->mb_x + s->mb_y * s->mb_stride] =
                    (s->pict_type == AV_PICTURE_TYPE_P && mb_type < 8) ? (mb_type - 1) : -1;
            }
        }

        ff_draw_horiz_band(s, 16*s->mb_y, 16);
    }

    left = buf_size*8 - get_bits_count(&s->gb);

    if (s->mb_y != s->mb_height || s->mb_x != s->mb_width) {
        av_log(avctx, AV_LOG_INFO, "frame num %d incomplete pic x %d y %d left %d\n", avctx->frame_number, s->mb_y, s->mb_x, left);
        //av_hex_dump(stderr, buf+buf_size-8, 8);
    }

    if (left < 0) {
        av_log(avctx, AV_LOG_ERROR, "frame num %d left %d\n", avctx->frame_number, left);
        return -1;
    }

    ff_MPV_frame_end(s);

    if (s->pict_type == AV_PICTURE_TYPE_B || s->low_delay) {
        *(AVFrame *) data = s->current_picture.f;
    } else {
        *(AVFrame *) data = s->last_picture.f;
    }

    /* Do not output the last pic after seeking. */
    if (s->last_picture_ptr || s->low_delay) {
        *data_size = sizeof(AVFrame);
    }

    return buf_size;
}

static int svq3_decode_end(AVCodecContext *avctx)
{
    SVQ3Context *svq3 = avctx->priv_data;
    H264Context *h = &svq3->h;
    MpegEncContext *s = &h->s;

    ff_h264_free_context(h);

    ff_MPV_common_end(s);

    av_freep(&svq3->buf);
    svq3->buf_size = 0;

    return 0;
}

AVCodec ff_svq3_decoder = {
    .name           = "svq3",
    .type           = AVMEDIA_TYPE_VIDEO,
    .id             = AV_CODEC_ID_SVQ3,
    .priv_data_size = sizeof(SVQ3Context),
    .init           = svq3_decode_init,
    .close          = svq3_decode_end,
    .decode         = svq3_decode_frame,
    .capabilities   = CODEC_CAP_DRAW_HORIZ_BAND | CODEC_CAP_DR1 |
                      CODEC_CAP_DELAY,
    .long_name      = NULL_IF_CONFIG_SMALL("Sorenson Vector Quantizer 3 / Sorenson Video 3 / SVQ3"),
    .pix_fmts       = (const enum AVPixelFormat[]){ AV_PIX_FMT_YUVJ420P, AV_PIX_FMT_NONE },
};<|MERGE_RESOLUTION|>--- conflicted
+++ resolved
@@ -660,11 +660,7 @@
     if (IS_INTRA16x16(mb_type)) {
         AV_ZERO128(h->mb_luma_dc[0]+0);
         AV_ZERO128(h->mb_luma_dc[0]+8);
-<<<<<<< HEAD
-        if (svq3_decode_block(&s->gb, *h->mb_luma_dc, 0, 1)){
-=======
         if (svq3_decode_block(&s->gb, h->mb_luma_dc[0], 0, 1)){
->>>>>>> e002e329
             av_log(h->s.avctx, AV_LOG_ERROR, "error while decoding intra luma dc\n");
             return -1;
         }
