--- conflicted
+++ resolved
@@ -2403,13 +2403,9 @@
     .init           = ff_mjpeg_decode_init,
     .close          = ff_mjpeg_decode_end,
     .decode         = ff_mjpeg_decode_frame,
-<<<<<<< HEAD
     .flush          = decode_flush,
-    .capabilities   = CODEC_CAP_DR1,
+    .capabilities   = AV_CODEC_CAP_DR1,
     .max_lowres     = 3,
-=======
-    .capabilities   = AV_CODEC_CAP_DR1,
->>>>>>> def97856
     .priv_class     = &mjpegdec_class,
     .caps_internal  = FF_CODEC_CAP_INIT_THREADSAFE,
 };
@@ -2424,13 +2420,9 @@
     .init           = ff_mjpeg_decode_init,
     .close          = ff_mjpeg_decode_end,
     .decode         = ff_mjpeg_decode_frame,
-<<<<<<< HEAD
     .flush          = decode_flush,
-    .capabilities   = CODEC_CAP_DR1,
+    .capabilities   = AV_CODEC_CAP_DR1,
     .max_lowres     = 3,
-=======
-    .capabilities   = AV_CODEC_CAP_DR1,
->>>>>>> def97856
     .caps_internal  = FF_CODEC_CAP_INIT_THREADSAFE,
 };
 #endif