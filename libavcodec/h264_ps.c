--- conflicted
+++ resolved
@@ -366,11 +366,7 @@
         sps->chroma_format_idc = get_ue_golomb_31(&h->gb);
         if (sps->chroma_format_idc > 3U) {
             av_log(h->avctx, AV_LOG_ERROR,
-<<<<<<< HEAD
                    "chroma_format_idc %d is illegal\n",
-=======
-                   "chroma_format_idc %u out of range\n",
->>>>>>> 73e8fab3
                    sps->chroma_format_idc);
             goto fail;
         } else if (sps->chroma_format_idc == 3) {
@@ -444,14 +440,9 @@
     if (h->avctx->codec_tag == MKTAG('S', 'M', 'V', '2'))
         sps->ref_frame_count = FFMAX(2, sps->ref_frame_count);
     if (sps->ref_frame_count > MAX_PICTURE_COUNT - 2 ||
-<<<<<<< HEAD
         sps->ref_frame_count > 16U) {
-        av_log(h->avctx, AV_LOG_ERROR, "too many reference frames\n");
-=======
-        sps->ref_frame_count >= 32U) {
         av_log(h->avctx, AV_LOG_ERROR,
                "too many reference frames %d\n", sps->ref_frame_count);
->>>>>>> 73e8fab3
         goto fail;
     }
     sps->gaps_in_frame_num_allowed_flag = get_bits1(&h->gb);
