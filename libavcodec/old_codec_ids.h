/*
 * This file is part of FFmpeg.
 *
 * FFmpeg is free software; you can redistribute it and/or
 * modify it under the terms of the GNU Lesser General Public
 * License as published by the Free Software Foundation; either
 * version 2.1 of the License, or (at your option) any later version.
 *
 * FFmpeg is distributed in the hope that it will be useful,
 * but WITHOUT ANY WARRANTY; without even the implied warranty of
 * MERCHANTABILITY or FITNESS FOR A PARTICULAR PURPOSE.  See the GNU
 * Lesser General Public License for more details.
 *
 * You should have received a copy of the GNU Lesser General Public
 * License along with FFmpeg; if not, write to the Free Software
 * Foundation, Inc., 51 Franklin Street, Fifth Floor, Boston, MA 02110-1301 USA
 */

#ifndef AVCODEC_OLD_CODEC_IDS_H
#define AVCODEC_OLD_CODEC_IDS_H

<<<<<<< HEAD
#include "libavutil/attributes.h"
#include "libavutil/common.h"

=======
>>>>>>> 885da7b0
/*
 * This header exists to prevent new codec IDs from being accidentally added to
 * the deprecated list.
 * Do not include it directly. It will be removed on next major bump
 *
 * Do not add new items to this list. Use the AVCodecID enum instead.
 */

    CODEC_ID_NONE = AV_CODEC_ID_NONE,

    /* video codecs */
    CODEC_ID_MPEG1VIDEO,
    CODEC_ID_MPEG2VIDEO, ///< preferred ID for MPEG-1/2 video decoding
    CODEC_ID_MPEG2VIDEO_XVMC,
    CODEC_ID_H261,
    CODEC_ID_H263,
    CODEC_ID_RV10,
    CODEC_ID_RV20,
    CODEC_ID_MJPEG,
    CODEC_ID_MJPEGB,
    CODEC_ID_LJPEG,
    CODEC_ID_SP5X,
    CODEC_ID_JPEGLS,
    CODEC_ID_MPEG4,
    CODEC_ID_RAWVIDEO,
    CODEC_ID_MSMPEG4V1,
    CODEC_ID_MSMPEG4V2,
    CODEC_ID_MSMPEG4V3,
    CODEC_ID_WMV1,
    CODEC_ID_WMV2,
    CODEC_ID_H263P,
    CODEC_ID_H263I,
    CODEC_ID_FLV1,
    CODEC_ID_SVQ1,
    CODEC_ID_SVQ3,
    CODEC_ID_DVVIDEO,
    CODEC_ID_HUFFYUV,
    CODEC_ID_CYUV,
    CODEC_ID_H264,
    CODEC_ID_INDEO3,
    CODEC_ID_VP3,
    CODEC_ID_THEORA,
    CODEC_ID_ASV1,
    CODEC_ID_ASV2,
    CODEC_ID_FFV1,
    CODEC_ID_4XM,
    CODEC_ID_VCR1,
    CODEC_ID_CLJR,
    CODEC_ID_MDEC,
    CODEC_ID_ROQ,
    CODEC_ID_INTERPLAY_VIDEO,
    CODEC_ID_XAN_WC3,
    CODEC_ID_XAN_WC4,
    CODEC_ID_RPZA,
    CODEC_ID_CINEPAK,
    CODEC_ID_WS_VQA,
    CODEC_ID_MSRLE,
    CODEC_ID_MSVIDEO1,
    CODEC_ID_IDCIN,
    CODEC_ID_8BPS,
    CODEC_ID_SMC,
    CODEC_ID_FLIC,
    CODEC_ID_TRUEMOTION1,
    CODEC_ID_VMDVIDEO,
    CODEC_ID_MSZH,
    CODEC_ID_ZLIB,
    CODEC_ID_QTRLE,
    CODEC_ID_SNOW,
    CODEC_ID_TSCC,
    CODEC_ID_ULTI,
    CODEC_ID_QDRAW,
    CODEC_ID_VIXL,
    CODEC_ID_QPEG,
    CODEC_ID_PNG,
    CODEC_ID_PPM,
    CODEC_ID_PBM,
    CODEC_ID_PGM,
    CODEC_ID_PGMYUV,
    CODEC_ID_PAM,
    CODEC_ID_FFVHUFF,
    CODEC_ID_RV30,
    CODEC_ID_RV40,
    CODEC_ID_VC1,
    CODEC_ID_WMV3,
    CODEC_ID_LOCO,
    CODEC_ID_WNV1,
    CODEC_ID_AASC,
    CODEC_ID_INDEO2,
    CODEC_ID_FRAPS,
    CODEC_ID_TRUEMOTION2,
    CODEC_ID_BMP,
    CODEC_ID_CSCD,
    CODEC_ID_MMVIDEO,
    CODEC_ID_ZMBV,
    CODEC_ID_AVS,
    CODEC_ID_SMACKVIDEO,
    CODEC_ID_NUV,
    CODEC_ID_KMVC,
    CODEC_ID_FLASHSV,
    CODEC_ID_CAVS,
    CODEC_ID_JPEG2000,
    CODEC_ID_VMNC,
    CODEC_ID_VP5,
    CODEC_ID_VP6,
    CODEC_ID_VP6F,
    CODEC_ID_TARGA,
    CODEC_ID_DSICINVIDEO,
    CODEC_ID_TIERTEXSEQVIDEO,
    CODEC_ID_TIFF,
    CODEC_ID_GIF,
    CODEC_ID_DXA,
    CODEC_ID_DNXHD,
    CODEC_ID_THP,
    CODEC_ID_SGI,
    CODEC_ID_C93,
    CODEC_ID_BETHSOFTVID,
    CODEC_ID_PTX,
    CODEC_ID_TXD,
    CODEC_ID_VP6A,
    CODEC_ID_AMV,
    CODEC_ID_VB,
    CODEC_ID_PCX,
    CODEC_ID_SUNRAST,
    CODEC_ID_INDEO4,
    CODEC_ID_INDEO5,
    CODEC_ID_MIMIC,
    CODEC_ID_RL2,
    CODEC_ID_ESCAPE124,
    CODEC_ID_DIRAC,
    CODEC_ID_BFI,
    CODEC_ID_CMV,
    CODEC_ID_MOTIONPIXELS,
    CODEC_ID_TGV,
    CODEC_ID_TGQ,
    CODEC_ID_TQI,
    CODEC_ID_AURA,
    CODEC_ID_AURA2,
    CODEC_ID_V210X,
    CODEC_ID_TMV,
    CODEC_ID_V210,
    CODEC_ID_DPX,
    CODEC_ID_MAD,
    CODEC_ID_FRWU,
    CODEC_ID_FLASHSV2,
    CODEC_ID_CDGRAPHICS,
    CODEC_ID_R210,
    CODEC_ID_ANM,
    CODEC_ID_BINKVIDEO,
    CODEC_ID_IFF_ILBM,
    CODEC_ID_IFF_BYTERUN1,
    CODEC_ID_KGV1,
    CODEC_ID_YOP,
    CODEC_ID_VP8,
    CODEC_ID_PICTOR,
    CODEC_ID_ANSI,
    CODEC_ID_A64_MULTI,
    CODEC_ID_A64_MULTI5,
    CODEC_ID_R10K,
    CODEC_ID_MXPEG,
    CODEC_ID_LAGARITH,
    CODEC_ID_PRORES,
    CODEC_ID_JV,
    CODEC_ID_DFA,
    CODEC_ID_WMV3IMAGE,
    CODEC_ID_VC1IMAGE,
    CODEC_ID_UTVIDEO,
    CODEC_ID_BMV_VIDEO,
    CODEC_ID_VBLE,
    CODEC_ID_DXTORY,
    CODEC_ID_V410,
    CODEC_ID_XWD,
    CODEC_ID_CDXL,
    CODEC_ID_XBM,
    CODEC_ID_ZEROCODEC,
    CODEC_ID_MSS1,
    CODEC_ID_MSA1,
    CODEC_ID_TSCC2,
    CODEC_ID_MTS2,
    CODEC_ID_CLLC,
    CODEC_ID_Y41P       = MKBETAG('Y','4','1','P'),
    CODEC_ID_ESCAPE130  = MKBETAG('E','1','3','0'),
    CODEC_ID_EXR        = MKBETAG('0','E','X','R'),
    CODEC_ID_AVRP       = MKBETAG('A','V','R','P'),

    CODEC_ID_G2M        = MKBETAG( 0 ,'G','2','M'),
    CODEC_ID_AVUI       = MKBETAG('A','V','U','I'),
    CODEC_ID_AYUV       = MKBETAG('A','Y','U','V'),
    CODEC_ID_V308       = MKBETAG('V','3','0','8'),
    CODEC_ID_V408       = MKBETAG('V','4','0','8'),
    CODEC_ID_YUV4       = MKBETAG('Y','U','V','4'),
    CODEC_ID_SANM       = MKBETAG('S','A','N','M'),
    CODEC_ID_PAF_VIDEO  = MKBETAG('P','A','F','V'),

    /* various PCM "codecs" */
    CODEC_ID_FIRST_AUDIO = 0x10000,     ///< A dummy id pointing at the start of audio codecs
    CODEC_ID_PCM_S16LE = 0x10000,
    CODEC_ID_PCM_S16BE,
    CODEC_ID_PCM_U16LE,
    CODEC_ID_PCM_U16BE,
    CODEC_ID_PCM_S8,
    CODEC_ID_PCM_U8,
    CODEC_ID_PCM_MULAW,
    CODEC_ID_PCM_ALAW,
    CODEC_ID_PCM_S32LE,
    CODEC_ID_PCM_S32BE,
    CODEC_ID_PCM_U32LE,
    CODEC_ID_PCM_U32BE,
    CODEC_ID_PCM_S24LE,
    CODEC_ID_PCM_S24BE,
    CODEC_ID_PCM_U24LE,
    CODEC_ID_PCM_U24BE,
    CODEC_ID_PCM_S24DAUD,
    CODEC_ID_PCM_ZORK,
    CODEC_ID_PCM_S16LE_PLANAR,
    CODEC_ID_PCM_DVD,
    CODEC_ID_PCM_F32BE,
    CODEC_ID_PCM_F32LE,
    CODEC_ID_PCM_F64BE,
    CODEC_ID_PCM_F64LE,
    CODEC_ID_PCM_BLURAY,
    CODEC_ID_PCM_LXF,
    CODEC_ID_S302M,
    CODEC_ID_PCM_S8_PLANAR,

    /* various ADPCM codecs */
    CODEC_ID_ADPCM_IMA_QT = 0x11000,
    CODEC_ID_ADPCM_IMA_WAV,
    CODEC_ID_ADPCM_IMA_DK3,
    CODEC_ID_ADPCM_IMA_DK4,
    CODEC_ID_ADPCM_IMA_WS,
    CODEC_ID_ADPCM_IMA_SMJPEG,
    CODEC_ID_ADPCM_MS,
    CODEC_ID_ADPCM_4XM,
    CODEC_ID_ADPCM_XA,
    CODEC_ID_ADPCM_ADX,
    CODEC_ID_ADPCM_EA,
    CODEC_ID_ADPCM_G726,
    CODEC_ID_ADPCM_CT,
    CODEC_ID_ADPCM_SWF,
    CODEC_ID_ADPCM_YAMAHA,
    CODEC_ID_ADPCM_SBPRO_4,
    CODEC_ID_ADPCM_SBPRO_3,
    CODEC_ID_ADPCM_SBPRO_2,
    CODEC_ID_ADPCM_THP,
    CODEC_ID_ADPCM_IMA_AMV,
    CODEC_ID_ADPCM_EA_R1,
    CODEC_ID_ADPCM_EA_R3,
    CODEC_ID_ADPCM_EA_R2,
    CODEC_ID_ADPCM_IMA_EA_SEAD,
    CODEC_ID_ADPCM_IMA_EA_EACS,
    CODEC_ID_ADPCM_EA_XAS,
    CODEC_ID_ADPCM_EA_MAXIS_XA,
    CODEC_ID_ADPCM_IMA_ISS,
    CODEC_ID_ADPCM_G722,
    CODEC_ID_ADPCM_IMA_APC,
    CODEC_ID_VIMA       = MKBETAG('V','I','M','A'),

    /* AMR */
    CODEC_ID_AMR_NB = 0x12000,
    CODEC_ID_AMR_WB,

    /* RealAudio codecs*/
    CODEC_ID_RA_144 = 0x13000,
    CODEC_ID_RA_288,

    /* various DPCM codecs */
    CODEC_ID_ROQ_DPCM = 0x14000,
    CODEC_ID_INTERPLAY_DPCM,
    CODEC_ID_XAN_DPCM,
    CODEC_ID_SOL_DPCM,

    /* audio codecs */
    CODEC_ID_MP2 = 0x15000,
    CODEC_ID_MP3, ///< preferred ID for decoding MPEG audio layer 1, 2 or 3
    CODEC_ID_AAC,
    CODEC_ID_AC3,
    CODEC_ID_DTS,
    CODEC_ID_VORBIS,
    CODEC_ID_DVAUDIO,
    CODEC_ID_WMAV1,
    CODEC_ID_WMAV2,
    CODEC_ID_MACE3,
    CODEC_ID_MACE6,
    CODEC_ID_VMDAUDIO,
    CODEC_ID_FLAC,
    CODEC_ID_MP3ADU,
    CODEC_ID_MP3ON4,
    CODEC_ID_SHORTEN,
    CODEC_ID_ALAC,
    CODEC_ID_WESTWOOD_SND1,
    CODEC_ID_GSM, ///< as in Berlin toast format
    CODEC_ID_QDM2,
    CODEC_ID_COOK,
    CODEC_ID_TRUESPEECH,
    CODEC_ID_TTA,
    CODEC_ID_SMACKAUDIO,
    CODEC_ID_QCELP,
    CODEC_ID_WAVPACK,
    CODEC_ID_DSICINAUDIO,
    CODEC_ID_IMC,
    CODEC_ID_MUSEPACK7,
    CODEC_ID_MLP,
    CODEC_ID_GSM_MS, /* as found in WAV */
    CODEC_ID_ATRAC3,
    CODEC_ID_VOXWARE,
    CODEC_ID_APE,
    CODEC_ID_NELLYMOSER,
    CODEC_ID_MUSEPACK8,
    CODEC_ID_SPEEX,
    CODEC_ID_WMAVOICE,
    CODEC_ID_WMAPRO,
    CODEC_ID_WMALOSSLESS,
    CODEC_ID_ATRAC3P,
    CODEC_ID_EAC3,
    CODEC_ID_SIPR,
    CODEC_ID_MP1,
    CODEC_ID_TWINVQ,
    CODEC_ID_TRUEHD,
    CODEC_ID_MP4ALS,
    CODEC_ID_ATRAC1,
    CODEC_ID_BINKAUDIO_RDFT,
    CODEC_ID_BINKAUDIO_DCT,
    CODEC_ID_AAC_LATM,
    CODEC_ID_QDMC,
    CODEC_ID_CELT,
    CODEC_ID_G723_1,
    CODEC_ID_G729,
    CODEC_ID_8SVX_EXP,
    CODEC_ID_8SVX_FIB,
    CODEC_ID_BMV_AUDIO,
    CODEC_ID_RALF,
    CODEC_ID_IAC,
    CODEC_ID_ILBC,
    CODEC_ID_FFWAVESYNTH = MKBETAG('F','F','W','S'),
    CODEC_ID_8SVX_RAW    = MKBETAG('8','S','V','X'),
    CODEC_ID_SONIC       = MKBETAG('S','O','N','C'),
    CODEC_ID_SONIC_LS    = MKBETAG('S','O','N','L'),
    CODEC_ID_PAF_AUDIO   = MKBETAG('P','A','F','A'),
    CODEC_ID_OPUS        = MKBETAG('O','P','U','S'),

    /* subtitle codecs */
    CODEC_ID_FIRST_SUBTITLE = 0x17000,          ///< A dummy ID pointing at the start of subtitle codecs.
    CODEC_ID_DVD_SUBTITLE = 0x17000,
    CODEC_ID_DVB_SUBTITLE,
    CODEC_ID_TEXT,  ///< raw UTF-8 text
    CODEC_ID_XSUB,
    CODEC_ID_SSA,
    CODEC_ID_MOV_TEXT,
    CODEC_ID_HDMV_PGS_SUBTITLE,
    CODEC_ID_DVB_TELETEXT,
    CODEC_ID_SRT,
    CODEC_ID_MICRODVD   = MKBETAG('m','D','V','D'),
    CODEC_ID_EIA_608    = MKBETAG('c','6','0','8'),
    CODEC_ID_JACOSUB    = MKBETAG('J','S','U','B'),
    CODEC_ID_SAMI       = MKBETAG('S','A','M','I'),
    CODEC_ID_REALTEXT   = MKBETAG('R','T','X','T'),
    CODEC_ID_SUBVIEWER  = MKBETAG('S','u','b','V'),

    /* other specific kind of codecs (generally used for attachments) */
    CODEC_ID_FIRST_UNKNOWN = 0x18000,           ///< A dummy ID pointing at the start of various fake codecs.
    CODEC_ID_TTF = 0x18000,
    CODEC_ID_BINTEXT    = MKBETAG('B','T','X','T'),
    CODEC_ID_XBIN       = MKBETAG('X','B','I','N'),
    CODEC_ID_IDF        = MKBETAG( 0 ,'I','D','F'),

    CODEC_ID_PROBE = 0x19000, ///< codec_id is not known (like CODEC_ID_NONE) but lavf should attempt to identify it

    CODEC_ID_MPEG2TS = 0x20000, /**< _FAKE_ codec to indicate a raw MPEG-2 TS
                                * stream (only used by libavformat) */
    CODEC_ID_MPEG4SYSTEMS = 0x20001, /**< _FAKE_ codec to indicate a MPEG-4 Systems
                                * stream (only used by libavformat) */
    CODEC_ID_FFMETADATA = 0x21000,   ///< Dummy codec for streams containing only metadata information.

#endif /* AVCODEC_OLD_CODEC_IDS_H */<|MERGE_RESOLUTION|>--- conflicted
+++ resolved
@@ -19,12 +19,8 @@
 #ifndef AVCODEC_OLD_CODEC_IDS_H
 #define AVCODEC_OLD_CODEC_IDS_H
 
-<<<<<<< HEAD
-#include "libavutil/attributes.h"
 #include "libavutil/common.h"
 
-=======
->>>>>>> 885da7b0
 /*
  * This header exists to prevent new codec IDs from being accidentally added to
  * the deprecated list.
