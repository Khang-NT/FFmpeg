--- conflicted
+++ resolved
@@ -36,11 +36,7 @@
 # parts needed for many different codecs
 OBJS-$(CONFIG_AANDCTTABLES)            += aandcttab.o
 OBJS-$(CONFIG_AC3DSP)                  += ac3dsp.o
-<<<<<<< HEAD
 OBJS-$(CONFIG_CRYSTALHD)               += crystalhd.o
-OBJS-$(CONFIG_ENCODERS)                += faandct.o jfdctfst.o jfdctint.o
-=======
->>>>>>> eb239a57
 OBJS-$(CONFIG_DCT)                     += dct.o dct32_fixed.o dct32_float.o
 OBJS-$(CONFIG_DWT)                     += dwt.o snow.o
 OBJS-$(CONFIG_DXVA2)                   += dxva2.o
