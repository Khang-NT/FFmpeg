--- conflicted
+++ resolved
@@ -95,20 +95,12 @@
 #define FIELD_OR_MBAFF_PICTURE(h) (FRAME_MBAFF(h) || FIELD_PICTURE(h))
 
 #ifndef CABAC
-<<<<<<< HEAD
-#define CABAC(h) (h)->pps.cabac
+#define CABAC(h) (h)->ps.pps->cabac
 #endif
 
-#define CHROMA(h)    ((h)->sps.chroma_format_idc)
-#define CHROMA422(h) ((h)->sps.chroma_format_idc == 2)
-#define CHROMA444(h) ((h)->sps.chroma_format_idc == 3)
-=======
-#define CABAC(h) h->ps.pps->cabac
-#endif
-
-#define CHROMA422(h) (h->ps.sps->chroma_format_idc == 2)
-#define CHROMA444(h) (h->ps.sps->chroma_format_idc == 3)
->>>>>>> 3176217c
+#define CHROMA(h)    ((h)->ps.sps->chroma_format_idc)
+#define CHROMA422(h) ((h)->ps.sps->chroma_format_idc == 2)
+#define CHROMA444(h) ((h)->ps.sps->chroma_format_idc == 3)
 
 #define EXTENDED_SAR       255
 
@@ -240,12 +232,8 @@
     int bit_depth_chroma;                 ///< bit_depth_chroma_minus8 + 8
     int residual_color_transform_flag;    ///< residual_colour_transform_flag
     int constraint_set_flags;             ///< constraint_set[0-3]_flag
-<<<<<<< HEAD
-    int new;                              ///< flag to keep track if the decoder context needs re-init due to changed SPS
     uint8_t data[4096];
     size_t data_size;
-=======
->>>>>>> 3176217c
 } SPS;
 
 /**
@@ -271,22 +259,21 @@
     uint8_t scaling_matrix8[6][64];
     uint8_t chroma_qp_table[2][QP_MAX_NUM+1];  ///< pre-scaled (with chroma_qp_index_offset) version of qp_table
     int chroma_qp_diff;
-<<<<<<< HEAD
     uint8_t data[4096];
     size_t data_size;
-=======
 
     uint32_t dequant4_buffer[6][QP_MAX_NUM + 1][16];
     uint32_t dequant8_buffer[6][QP_MAX_NUM + 1][64];
     uint32_t(*dequant4_coeff[6])[16];
     uint32_t(*dequant8_coeff[6])[64];
->>>>>>> 3176217c
 } PPS;
 
 typedef struct H264ParamSets {
     AVBufferRef *sps_list[MAX_SPS_COUNT];
     AVBufferRef *pps_list[MAX_PPS_COUNT];
 
+    AVBufferRef *pps_ref;
+    AVBufferRef *sps_ref;
     /* currently active parameters sets */
     const PPS *pps;
     // FIXME this should properly be const
@@ -600,21 +587,11 @@
     uint32_t *mb2br_xy;
     int b_stride;       // FIXME use s->b4_stride
 
-<<<<<<< HEAD
 
     unsigned current_sps_id; ///< id of the current SPS
-    SPS sps; ///< current sps
-    PPS pps; ///< current pps
 
     int au_pps_id; ///< pps_id of current access unit
 
-    uint32_t dequant4_buffer[6][QP_MAX_NUM + 1][16]; // FIXME should these be moved down?
-    uint32_t dequant8_buffer[6][QP_MAX_NUM + 1][64];
-    uint32_t(*dequant4_coeff[6])[16];
-    uint32_t(*dequant8_coeff[6])[64];
-
-=======
->>>>>>> 3176217c
     uint16_t *slice_table;      ///< slice_table_base + 2*mb_stride + 1
 
     // interlacing specific flags
@@ -878,12 +855,8 @@
 /**
  * Decode SPS
  */
-<<<<<<< HEAD
-int ff_h264_decode_seq_parameter_set(H264Context *h, int ignore_truncation);
-=======
 int ff_h264_decode_seq_parameter_set(GetBitContext *gb, AVCodecContext *avctx,
-                                     H264ParamSets *ps);
->>>>>>> 3176217c
+                                     H264ParamSets *ps, int ignore_truncation);
 
 /**
  * compute profile from sps
@@ -946,7 +919,7 @@
 
 void ff_h264_init_cabac_states(const H264Context *h, H264SliceContext *sl);
 
-void ff_h264_init_dequant_tables(H264Context *h);
+void ff_h264_init_dequant_tables(PPS *pps, const SPS *sps);
 
 void ff_h264_direct_dist_scale_factor(const H264Context *const h, H264SliceContext *sl);
 void ff_h264_direct_ref_list_init(const H264Context *const h, H264SliceContext *sl);
