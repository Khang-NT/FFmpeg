/*
 * Rate control for video encoders
 *
 * Copyright (c) 2002-2004 Michael Niedermayer <michaelni@gmx.at>
 *
 * This file is part of FFmpeg.
 *
 * FFmpeg is free software; you can redistribute it and/or
 * modify it under the terms of the GNU Lesser General Public
 * License as published by the Free Software Foundation; either
 * version 2.1 of the License, or (at your option) any later version.
 *
 * FFmpeg is distributed in the hope that it will be useful,
 * but WITHOUT ANY WARRANTY; without even the implied warranty of
 * MERCHANTABILITY or FITNESS FOR A PARTICULAR PURPOSE.  See the GNU
 * Lesser General Public License for more details.
 *
 * You should have received a copy of the GNU Lesser General Public
 * License along with FFmpeg; if not, write to the Free Software
 * Foundation, Inc., 51 Franklin Street, Fifth Floor, Boston, MA 02110-1301 USA
 */

/**
 * @file
 * Rate control for video encoders.
 */

#include "libavutil/intmath.h"
#include "avcodec.h"
#include "dsputil.h"
#include "ratecontrol.h"
#include "mpegvideo.h"
#include "libavutil/eval.h"

#undef NDEBUG // Always check asserts, the speed effect is far too small to disable them.
#include <assert.h>

#ifndef M_E
#define M_E 2.718281828
#endif

static int init_pass2(MpegEncContext *s);
static double get_qscale(MpegEncContext *s, RateControlEntry *rce, double rate_factor, int frame_num);

void ff_write_pass1_stats(MpegEncContext *s){
    snprintf(s->avctx->stats_out, 256, "in:%d out:%d type:%d q:%d itex:%d ptex:%d mv:%d misc:%d fcode:%d bcode:%d mc-var:%d var:%d icount:%d skipcount:%d hbits:%d;\n",
             s->current_picture_ptr->f.display_picture_number, s->current_picture_ptr->f.coded_picture_number, s->pict_type,
             s->current_picture.f.quality, s->i_tex_bits, s->p_tex_bits, s->mv_bits, s->misc_bits,
             s->f_code, s->b_code, s->current_picture.mc_mb_var_sum, s->current_picture.mb_var_sum, s->i_count, s->skip_count, s->header_bits);
}

static double get_fps(AVCodecContext *avctx){
    return 1.0 / av_q2d(avctx->time_base) / FFMAX(avctx->ticks_per_frame, 1);
}

static inline double qp2bits(RateControlEntry *rce, double qp){
    if(qp<=0.0){
        av_log(NULL, AV_LOG_ERROR, "qp<=0.0\n");
    }
    return rce->qscale * (double)(rce->i_tex_bits + rce->p_tex_bits+1)/ qp;
}

static inline double bits2qp(RateControlEntry *rce, double bits){
    if(bits<0.9){
        av_log(NULL, AV_LOG_ERROR, "bits<0.9\n");
    }
    return rce->qscale * (double)(rce->i_tex_bits + rce->p_tex_bits+1)/ bits;
}

int ff_rate_control_init(MpegEncContext *s)
{
    RateControlContext *rcc= &s->rc_context;
    int i, res;
    static const char * const const_names[]={
        "PI",
        "E",
        "iTex",
        "pTex",
        "tex",
        "mv",
        "fCode",
        "iCount",
        "mcVar",
        "var",
        "isI",
        "isP",
        "isB",
        "avgQP",
        "qComp",
/*        "lastIQP",
        "lastPQP",
        "lastBQP",
        "nextNonBQP",*/
        "avgIITex",
        "avgPITex",
        "avgPPTex",
        "avgBPTex",
        "avgTex",
        NULL
    };
    static double (* const func1[])(void *, double)={
        (void *)bits2qp,
        (void *)qp2bits,
        NULL
    };
    static const char * const func1_names[]={
        "bits2qp",
        "qp2bits",
        NULL
    };
    emms_c();

    res = av_expr_parse(&rcc->rc_eq_eval, s->avctx->rc_eq ? s->avctx->rc_eq : "tex^qComp", const_names, func1_names, func1, NULL, NULL, 0, s->avctx);
    if (res < 0) {
        av_log(s->avctx, AV_LOG_ERROR, "Error parsing rc_eq \"%s\"\n", s->avctx->rc_eq);
        return res;
    }

    for(i=0; i<5; i++){
        rcc->pred[i].coeff= FF_QP2LAMBDA * 7.0;
        rcc->pred[i].count= 1.0;

        rcc->pred[i].decay= 0.4;
        rcc->i_cplx_sum [i]=
        rcc->p_cplx_sum [i]=
        rcc->mv_bits_sum[i]=
        rcc->qscale_sum [i]=
        rcc->frame_count[i]= 1; // 1 is better because of 1/0 and such
        rcc->last_qscale_for[i]=FF_QP2LAMBDA * 5;
    }
    rcc->buffer_index= s->avctx->rc_initial_buffer_occupancy;
    if (!rcc->buffer_index)
        rcc->buffer_index = s->avctx->rc_buffer_size * 3 / 4;

    if(s->flags&CODEC_FLAG_PASS2){
        int i;
        char *p;

        /* find number of pics */
        p= s->avctx->stats_in;
        for(i=-1; p; i++){
            p= strchr(p+1, ';');
        }
        i+= s->max_b_frames;
        if(i<=0 || i>=INT_MAX / sizeof(RateControlEntry))
            return -1;
        rcc->entry = av_mallocz(i*sizeof(RateControlEntry));
        rcc->num_entries= i;

        /* init all to skipped p frames (with b frames we might have a not encoded frame at the end FIXME) */
        for(i=0; i<rcc->num_entries; i++){
            RateControlEntry *rce= &rcc->entry[i];
            rce->pict_type= rce->new_pict_type=AV_PICTURE_TYPE_P;
            rce->qscale= rce->new_qscale=FF_QP2LAMBDA * 2;
            rce->misc_bits= s->mb_num + 10;
            rce->mb_var_sum= s->mb_num*100;
        }

        /* read stats */
        p= s->avctx->stats_in;
        for(i=0; i<rcc->num_entries - s->max_b_frames; i++){
            RateControlEntry *rce;
            int picture_number;
            int e;
            char *next;

            next= strchr(p, ';');
            if(next){
                (*next)=0; //sscanf in unbelievably slow on looong strings //FIXME copy / do not write
                next++;
            }
            e= sscanf(p, " in:%d ", &picture_number);

            assert(picture_number >= 0);
            assert(picture_number < rcc->num_entries);
            rce= &rcc->entry[picture_number];

            e+=sscanf(p, " in:%*d out:%*d type:%d q:%f itex:%d ptex:%d mv:%d misc:%d fcode:%d bcode:%d mc-var:%d var:%d icount:%d skipcount:%d hbits:%d",
                   &rce->pict_type, &rce->qscale, &rce->i_tex_bits, &rce->p_tex_bits, &rce->mv_bits, &rce->misc_bits,
                   &rce->f_code, &rce->b_code, &rce->mc_mb_var_sum, &rce->mb_var_sum, &rce->i_count, &rce->skip_count, &rce->header_bits);
            if(e!=14){
                av_log(s->avctx, AV_LOG_ERROR, "statistics are damaged at line %d, parser out=%d\n", i, e);
                return -1;
            }

            p= next;
        }

        if(init_pass2(s) < 0) return -1;

        //FIXME maybe move to end
        if((s->flags&CODEC_FLAG_PASS2) && s->avctx->rc_strategy == FF_RC_STRATEGY_XVID) {
#if CONFIG_LIBXVID
            return ff_xvid_rate_control_init(s);
#else
            av_log(s->avctx, AV_LOG_ERROR, "Xvid ratecontrol requires libavcodec compiled with Xvid support.\n");
            return -1;
#endif
        }
    }

    if(!(s->flags&CODEC_FLAG_PASS2)){

        rcc->short_term_qsum=0.001;
        rcc->short_term_qcount=0.001;

        rcc->pass1_rc_eq_output_sum= 0.001;
        rcc->pass1_wanted_bits=0.001;

        if(s->avctx->qblur > 1.0){
            av_log(s->avctx, AV_LOG_ERROR, "qblur too large\n");
            return -1;
        }
        /* init stuff with the user specified complexity */
        if(s->avctx->rc_initial_cplx){
            for(i=0; i<60*30; i++){
                double bits= s->avctx->rc_initial_cplx * (i/10000.0 + 1.0)*s->mb_num;
                RateControlEntry rce;

                if     (i%((s->gop_size+3)/4)==0) rce.pict_type= AV_PICTURE_TYPE_I;
                else if(i%(s->max_b_frames+1))    rce.pict_type= AV_PICTURE_TYPE_B;
                else                              rce.pict_type= AV_PICTURE_TYPE_P;

                rce.new_pict_type= rce.pict_type;
                rce.mc_mb_var_sum= bits*s->mb_num/100000;
                rce.mb_var_sum   = s->mb_num;
                rce.qscale   = FF_QP2LAMBDA * 2;
                rce.f_code   = 2;
                rce.b_code   = 1;
                rce.misc_bits= 1;

                if(s->pict_type== AV_PICTURE_TYPE_I){
                    rce.i_count   = s->mb_num;
                    rce.i_tex_bits= bits;
                    rce.p_tex_bits= 0;
                    rce.mv_bits= 0;
                }else{
                    rce.i_count   = 0; //FIXME we do know this approx
                    rce.i_tex_bits= 0;
                    rce.p_tex_bits= bits*0.9;
                    rce.mv_bits= bits*0.1;
                }
                rcc->i_cplx_sum [rce.pict_type] += rce.i_tex_bits*rce.qscale;
                rcc->p_cplx_sum [rce.pict_type] += rce.p_tex_bits*rce.qscale;
                rcc->mv_bits_sum[rce.pict_type] += rce.mv_bits;
                rcc->frame_count[rce.pict_type] ++;

                get_qscale(s, &rce, rcc->pass1_wanted_bits/rcc->pass1_rc_eq_output_sum, i);
                rcc->pass1_wanted_bits+= s->bit_rate/get_fps(s); //FIXME misbehaves a little for variable fps
            }
        }

    }

    return 0;
}

void ff_rate_control_uninit(MpegEncContext *s)
{
    RateControlContext *rcc= &s->rc_context;
    emms_c();

    av_expr_free(rcc->rc_eq_eval);
    av_freep(&rcc->entry);

#if CONFIG_LIBXVID
    if((s->flags&CODEC_FLAG_PASS2) && s->avctx->rc_strategy == FF_RC_STRATEGY_XVID)
        ff_xvid_rate_control_uninit(s);
#endif
}

int ff_vbv_update(MpegEncContext *s, int frame_size){
    RateControlContext *rcc= &s->rc_context;
    const double fps= get_fps(s->avctx);
    const int buffer_size= s->avctx->rc_buffer_size;
    const double min_rate= s->avctx->rc_min_rate/fps;
    const double max_rate= s->avctx->rc_max_rate/fps;

//printf("%d %f %d %f %f\n", buffer_size, rcc->buffer_index, frame_size, min_rate, max_rate);
    if(buffer_size){
        int left;

        rcc->buffer_index-= frame_size;
        if(rcc->buffer_index < 0){
            av_log(s->avctx, AV_LOG_ERROR, "rc buffer underflow\n");
            rcc->buffer_index= 0;
        }

        left= buffer_size - rcc->buffer_index - 1;
        rcc->buffer_index += av_clip(left, min_rate, max_rate);

        if(rcc->buffer_index > buffer_size){
            int stuffing= ceil((rcc->buffer_index - buffer_size)/8);

            if(stuffing < 4 && s->codec_id == CODEC_ID_MPEG4)
                stuffing=4;
            rcc->buffer_index -= 8*stuffing;

            if(s->avctx->debug & FF_DEBUG_RC)
                av_log(s->avctx, AV_LOG_DEBUG, "stuffing %d bytes\n", stuffing);

            return stuffing;
        }
    }
    return 0;
}

/**
 * Modify the bitrate curve from pass1 for one frame.
 */
static double get_qscale(MpegEncContext *s, RateControlEntry *rce, double rate_factor, int frame_num){
    RateControlContext *rcc= &s->rc_context;
    AVCodecContext *a= s->avctx;
    double q, bits;
    const int pict_type= rce->new_pict_type;
    const double mb_num= s->mb_num;
    int i;

    double const_values[]={
        M_PI,
        M_E,
        rce->i_tex_bits*rce->qscale,
        rce->p_tex_bits*rce->qscale,
        (rce->i_tex_bits + rce->p_tex_bits)*(double)rce->qscale,
        rce->mv_bits/mb_num,
        rce->pict_type == AV_PICTURE_TYPE_B ? (rce->f_code + rce->b_code)*0.5 : rce->f_code,
        rce->i_count/mb_num,
        rce->mc_mb_var_sum/mb_num,
        rce->mb_var_sum/mb_num,
        rce->pict_type == AV_PICTURE_TYPE_I,
        rce->pict_type == AV_PICTURE_TYPE_P,
        rce->pict_type == AV_PICTURE_TYPE_B,
        rcc->qscale_sum[pict_type] / (double)rcc->frame_count[pict_type],
        a->qcompress,
/*        rcc->last_qscale_for[AV_PICTURE_TYPE_I],
        rcc->last_qscale_for[AV_PICTURE_TYPE_P],
        rcc->last_qscale_for[AV_PICTURE_TYPE_B],
        rcc->next_non_b_qscale,*/
        rcc->i_cplx_sum[AV_PICTURE_TYPE_I] / (double)rcc->frame_count[AV_PICTURE_TYPE_I],
        rcc->i_cplx_sum[AV_PICTURE_TYPE_P] / (double)rcc->frame_count[AV_PICTURE_TYPE_P],
        rcc->p_cplx_sum[AV_PICTURE_TYPE_P] / (double)rcc->frame_count[AV_PICTURE_TYPE_P],
        rcc->p_cplx_sum[AV_PICTURE_TYPE_B] / (double)rcc->frame_count[AV_PICTURE_TYPE_B],
        (rcc->i_cplx_sum[pict_type] + rcc->p_cplx_sum[pict_type]) / (double)rcc->frame_count[pict_type],
        0
    };

    bits = av_expr_eval(rcc->rc_eq_eval, const_values, rce);
    if (isnan(bits)) {
        av_log(s->avctx, AV_LOG_ERROR, "Error evaluating rc_eq \"%s\"\n", s->avctx->rc_eq);
        return -1;
    }

    rcc->pass1_rc_eq_output_sum+= bits;
    bits*=rate_factor;
    if(bits<0.0) bits=0.0;
    bits+= 1.0; //avoid 1/0 issues

    /* user override */
    for(i=0; i<s->avctx->rc_override_count; i++){
        RcOverride *rco= s->avctx->rc_override;
        if(rco[i].start_frame > frame_num) continue;
        if(rco[i].end_frame   < frame_num) continue;

        if(rco[i].qscale)
            bits= qp2bits(rce, rco[i].qscale); //FIXME move at end to really force it?
        else
            bits*= rco[i].quality_factor;
    }

    q= bits2qp(rce, bits);

    /* I/B difference */
    if     (pict_type==AV_PICTURE_TYPE_I && s->avctx->i_quant_factor<0.0)
        q= -q*s->avctx->i_quant_factor + s->avctx->i_quant_offset;
    else if(pict_type==AV_PICTURE_TYPE_B && s->avctx->b_quant_factor<0.0)
        q= -q*s->avctx->b_quant_factor + s->avctx->b_quant_offset;
    if(q<1) q=1;

    return q;
}

static double get_diff_limited_q(MpegEncContext *s, RateControlEntry *rce, double q){
    RateControlContext *rcc= &s->rc_context;
    AVCodecContext *a= s->avctx;
    const int pict_type= rce->new_pict_type;
    const double last_p_q    = rcc->last_qscale_for[AV_PICTURE_TYPE_P];
    const double last_non_b_q= rcc->last_qscale_for[rcc->last_non_b_pict_type];

    if     (pict_type==AV_PICTURE_TYPE_I && (a->i_quant_factor>0.0 || rcc->last_non_b_pict_type==AV_PICTURE_TYPE_P))
        q= last_p_q    *FFABS(a->i_quant_factor) + a->i_quant_offset;
    else if(pict_type==AV_PICTURE_TYPE_B && a->b_quant_factor>0.0)
        q= last_non_b_q*    a->b_quant_factor  + a->b_quant_offset;
    if(q<1) q=1;

    /* last qscale / qdiff stuff */
    if(rcc->last_non_b_pict_type==pict_type || pict_type!=AV_PICTURE_TYPE_I){
        double last_q= rcc->last_qscale_for[pict_type];
        const int maxdiff= FF_QP2LAMBDA * a->max_qdiff;

        if     (q > last_q + maxdiff) q= last_q + maxdiff;
        else if(q < last_q - maxdiff) q= last_q - maxdiff;
    }

    rcc->last_qscale_for[pict_type]= q; //Note we cannot do that after blurring

    if(pict_type!=AV_PICTURE_TYPE_B)
        rcc->last_non_b_pict_type= pict_type;

    return q;
}

/**
 * Get the qmin & qmax for pict_type.
 */
static void get_qminmax(int *qmin_ret, int *qmax_ret, MpegEncContext *s, int pict_type){
    int qmin= s->avctx->lmin;
    int qmax= s->avctx->lmax;

    assert(qmin <= qmax);

    if(pict_type==AV_PICTURE_TYPE_B){
        qmin= (int)(qmin*FFABS(s->avctx->b_quant_factor)+s->avctx->b_quant_offset + 0.5);
        qmax= (int)(qmax*FFABS(s->avctx->b_quant_factor)+s->avctx->b_quant_offset + 0.5);
    }else if(pict_type==AV_PICTURE_TYPE_I){
        qmin= (int)(qmin*FFABS(s->avctx->i_quant_factor)+s->avctx->i_quant_offset + 0.5);
        qmax= (int)(qmax*FFABS(s->avctx->i_quant_factor)+s->avctx->i_quant_offset + 0.5);
    }

    qmin= av_clip(qmin, 1, FF_LAMBDA_MAX);
    qmax= av_clip(qmax, 1, FF_LAMBDA_MAX);

    if(qmax<qmin) qmax= qmin;

    *qmin_ret= qmin;
    *qmax_ret= qmax;
}

static double modify_qscale(MpegEncContext *s, RateControlEntry *rce, double q, int frame_num){
    RateControlContext *rcc= &s->rc_context;
    int qmin, qmax;
    const int pict_type= rce->new_pict_type;
    const double buffer_size= s->avctx->rc_buffer_size;
    const double fps= get_fps(s->avctx);
    const double min_rate= s->avctx->rc_min_rate / fps;
    const double max_rate= s->avctx->rc_max_rate / fps;

    get_qminmax(&qmin, &qmax, s, pict_type);

    /* modulation */
    if(s->avctx->rc_qmod_freq && frame_num%s->avctx->rc_qmod_freq==0 && pict_type==AV_PICTURE_TYPE_P)
        q*= s->avctx->rc_qmod_amp;

//printf("q:%f\n", q);
    /* buffer overflow/underflow protection */
    if(buffer_size){
        double expected_size= rcc->buffer_index;
        double q_limit;

        if(min_rate){
            double d= 2*(buffer_size - expected_size)/buffer_size;
            if(d>1.0) d=1.0;
            else if(d<0.0001) d=0.0001;
            q*= pow(d, 1.0/s->avctx->rc_buffer_aggressivity);

            q_limit= bits2qp(rce, FFMAX((min_rate - buffer_size + rcc->buffer_index) * s->avctx->rc_min_vbv_overflow_use, 1));
            if(q > q_limit){
                if(s->avctx->debug&FF_DEBUG_RC){
                    av_log(s->avctx, AV_LOG_DEBUG, "limiting QP %f -> %f\n", q, q_limit);
                }
                q= q_limit;
            }
        }

        if(max_rate){
            double d= 2*expected_size/buffer_size;
            if(d>1.0) d=1.0;
            else if(d<0.0001) d=0.0001;
            q/= pow(d, 1.0/s->avctx->rc_buffer_aggressivity);

            q_limit= bits2qp(rce, FFMAX(rcc->buffer_index * s->avctx->rc_max_available_vbv_use, 1));
            if(q < q_limit){
                if(s->avctx->debug&FF_DEBUG_RC){
                    av_log(s->avctx, AV_LOG_DEBUG, "limiting QP %f -> %f\n", q, q_limit);
                }
                q= q_limit;
            }
        }
    }
//printf("q:%f max:%f min:%f size:%f index:%d bits:%f agr:%f\n", q,max_rate, min_rate, buffer_size, rcc->buffer_index, bits, s->avctx->rc_buffer_aggressivity);
    if(s->avctx->rc_qsquish==0.0 || qmin==qmax){
        if     (q<qmin) q=qmin;
        else if(q>qmax) q=qmax;
    }else{
        double min2= log(qmin);
        double max2= log(qmax);

        q= log(q);
        q= (q - min2)/(max2-min2) - 0.5;
        q*= -4.0;
        q= 1.0/(1.0 + exp(q));
        q= q*(max2-min2) + min2;

        q= exp(q);
    }

    return q;
}

//----------------------------------
// 1 Pass Code

static double predict_size(Predictor *p, double q, double var)
{
     return p->coeff*var / (q*p->count);
}

static void update_predictor(Predictor *p, double q, double var, double size)
{
    double new_coeff= size*q / (var + 1);
    if(var<10) return;

    p->count*= p->decay;
    p->coeff*= p->decay;
    p->count++;
    p->coeff+= new_coeff;
}

static void adaptive_quantization(MpegEncContext *s, double q){
    int i;
    const float lumi_masking= s->avctx->lumi_masking / (128.0*128.0);
    const float dark_masking= s->avctx->dark_masking / (128.0*128.0);
    const float temp_cplx_masking= s->avctx->temporal_cplx_masking;
    const float spatial_cplx_masking = s->avctx->spatial_cplx_masking;
    const float p_masking = s->avctx->p_masking;
    const float border_masking = s->avctx->border_masking;
    float bits_sum= 0.0;
    float cplx_sum= 0.0;
<<<<<<< HEAD
    float *cplx_tab = av_malloc(s->mb_num * sizeof(*cplx_tab));
    float *bits_tab = av_malloc(s->mb_num * sizeof(*bits_tab));
=======
    float *cplx_tab = s->cplx_tab;
    float *bits_tab = s->bits_tab;
>>>>>>> 7c29377b
    const int qmin= s->avctx->mb_lmin;
    const int qmax= s->avctx->mb_lmax;
    Picture * const pic= &s->current_picture;
    const int mb_width = s->mb_width;
    const int mb_height = s->mb_height;

    for(i=0; i<s->mb_num; i++){
        const int mb_xy= s->mb_index2xy[i];
        float temp_cplx= sqrt(pic->mc_mb_var[mb_xy]); //FIXME merge in pow()
        float spat_cplx= sqrt(pic->mb_var[mb_xy]);
        const int lumi= pic->mb_mean[mb_xy];
        float bits, cplx, factor;
        int mb_x = mb_xy % s->mb_stride;
        int mb_y = mb_xy / s->mb_stride;
        int mb_distance;
        float mb_factor = 0.0;
        if(spat_cplx < 4) spat_cplx= 4; //FIXME finetune
        if(temp_cplx < 4) temp_cplx= 4; //FIXME finetune

        if((s->mb_type[mb_xy]&CANDIDATE_MB_TYPE_INTRA)){//FIXME hq mode
            cplx= spat_cplx;
            factor= 1.0 + p_masking;
        }else{
            cplx= temp_cplx;
            factor= pow(temp_cplx, - temp_cplx_masking);
        }
        factor*=pow(spat_cplx, - spatial_cplx_masking);

        if(lumi>127)
            factor*= (1.0 - (lumi-128)*(lumi-128)*lumi_masking);
        else
            factor*= (1.0 - (lumi-128)*(lumi-128)*dark_masking);

        if(mb_x < mb_width/5){
            mb_distance = mb_width/5 - mb_x;
            mb_factor = (float)mb_distance / (float)(mb_width/5);
        }else if(mb_x > 4*mb_width/5){
            mb_distance = mb_x - 4*mb_width/5;
            mb_factor = (float)mb_distance / (float)(mb_width/5);
        }
        if(mb_y < mb_height/5){
            mb_distance = mb_height/5 - mb_y;
            mb_factor = FFMAX(mb_factor, (float)mb_distance / (float)(mb_height/5));
        }else if(mb_y > 4*mb_height/5){
            mb_distance = mb_y - 4*mb_height/5;
            mb_factor = FFMAX(mb_factor, (float)mb_distance / (float)(mb_height/5));
        }

        factor*= 1.0 - border_masking*mb_factor;

        if(factor<0.00001) factor= 0.00001;

        bits= cplx*factor;
        cplx_sum+= cplx;
        bits_sum+= bits;
        cplx_tab[i]= cplx;
        bits_tab[i]= bits;
    }

    /* handle qmin/qmax clipping */
    if(s->flags&CODEC_FLAG_NORMALIZE_AQP){
        float factor= bits_sum/cplx_sum;
        for(i=0; i<s->mb_num; i++){
            float newq= q*cplx_tab[i]/bits_tab[i];
            newq*= factor;

            if     (newq > qmax){
                bits_sum -= bits_tab[i];
                cplx_sum -= cplx_tab[i]*q/qmax;
            }
            else if(newq < qmin){
                bits_sum -= bits_tab[i];
                cplx_sum -= cplx_tab[i]*q/qmin;
            }
        }
        if(bits_sum < 0.001) bits_sum= 0.001;
        if(cplx_sum < 0.001) cplx_sum= 0.001;
    }

    for(i=0; i<s->mb_num; i++){
        const int mb_xy= s->mb_index2xy[i];
        float newq= q*cplx_tab[i]/bits_tab[i];
        int intq;

        if(s->flags&CODEC_FLAG_NORMALIZE_AQP){
            newq*= bits_sum/cplx_sum;
        }

        intq= (int)(newq + 0.5);

        if     (intq > qmax) intq= qmax;
        else if(intq < qmin) intq= qmin;
//if(i%s->mb_width==0) printf("\n");
//printf("%2d%3d ", intq, ff_sqrt(s->mc_mb_var[i]));
        s->lambda_table[mb_xy]= intq;
    }

    av_free(cplx_tab);
    av_free(bits_tab);
}

void ff_get_2pass_fcode(MpegEncContext *s){
    RateControlContext *rcc= &s->rc_context;
    int picture_number= s->picture_number;
    RateControlEntry *rce;

    rce= &rcc->entry[picture_number];
    s->f_code= rce->f_code;
    s->b_code= rce->b_code;
}

//FIXME rd or at least approx for dquant

float ff_rate_estimate_qscale(MpegEncContext *s, int dry_run)
{
    float q;
    int qmin, qmax;
    float br_compensation;
    double diff;
    double short_term_q;
    double fps;
    int picture_number= s->picture_number;
    int64_t wanted_bits;
    RateControlContext *rcc= &s->rc_context;
    AVCodecContext *a= s->avctx;
    RateControlEntry local_rce, *rce;
    double bits;
    double rate_factor;
    int var;
    const int pict_type= s->pict_type;
    Picture * const pic= &s->current_picture;
    emms_c();

#if CONFIG_LIBXVID
    if((s->flags&CODEC_FLAG_PASS2) && s->avctx->rc_strategy == FF_RC_STRATEGY_XVID)
        return ff_xvid_rate_estimate_qscale(s, dry_run);
#endif

    get_qminmax(&qmin, &qmax, s, pict_type);

    fps= get_fps(s->avctx);
//printf("input_pic_num:%d pic_num:%d frame_rate:%d\n", s->input_picture_number, s->picture_number, s->frame_rate);
        /* update predictors */
    if(picture_number>2 && !dry_run){
        const int last_var= s->last_pict_type == AV_PICTURE_TYPE_I ? rcc->last_mb_var_sum : rcc->last_mc_mb_var_sum;
        update_predictor(&rcc->pred[s->last_pict_type], rcc->last_qscale, sqrt(last_var), s->frame_bits);
    }

    if(s->flags&CODEC_FLAG_PASS2){
        assert(picture_number>=0);
        assert(picture_number<rcc->num_entries);
        rce= &rcc->entry[picture_number];
        wanted_bits= rce->expected_bits;
    }else{
        Picture *dts_pic;
        rce= &local_rce;

        //FIXME add a dts field to AVFrame and ensure its set and use it here instead of reordering
        //but the reordering is simpler for now until h.264 b pyramid must be handeld
        if(s->pict_type == AV_PICTURE_TYPE_B || s->low_delay)
            dts_pic= s->current_picture_ptr;
        else
            dts_pic= s->last_picture_ptr;

//if(dts_pic)
//            av_log(NULL, AV_LOG_ERROR, "%"PRId64" %"PRId64" %"PRId64" %d\n", s->current_picture_ptr->pts, s->user_specified_pts, dts_pic->pts, picture_number);

        if (!dts_pic || dts_pic->f.pts == AV_NOPTS_VALUE)
            wanted_bits= (uint64_t)(s->bit_rate*(double)picture_number/fps);
        else
            wanted_bits = (uint64_t)(s->bit_rate*(double)dts_pic->f.pts / fps);
    }

    diff= s->total_bits - wanted_bits;
    br_compensation= (a->bit_rate_tolerance - diff)/a->bit_rate_tolerance;
    if(br_compensation<=0.0) br_compensation=0.001;

    var= pict_type == AV_PICTURE_TYPE_I ? pic->mb_var_sum : pic->mc_mb_var_sum;

    short_term_q = 0; /* avoid warning */
    if(s->flags&CODEC_FLAG_PASS2){
        if(pict_type!=AV_PICTURE_TYPE_I)
            assert(pict_type == rce->new_pict_type);

        q= rce->new_qscale / br_compensation;
//printf("%f %f %f last:%d var:%d type:%d//\n", q, rce->new_qscale, br_compensation, s->frame_bits, var, pict_type);
    }else{
        rce->pict_type=
        rce->new_pict_type= pict_type;
        rce->mc_mb_var_sum= pic->mc_mb_var_sum;
        rce->mb_var_sum   = pic->   mb_var_sum;
        rce->qscale   = FF_QP2LAMBDA * 2;
        rce->f_code   = s->f_code;
        rce->b_code   = s->b_code;
        rce->misc_bits= 1;

        bits= predict_size(&rcc->pred[pict_type], rce->qscale, sqrt(var));
        if(pict_type== AV_PICTURE_TYPE_I){
            rce->i_count   = s->mb_num;
            rce->i_tex_bits= bits;
            rce->p_tex_bits= 0;
            rce->mv_bits= 0;
        }else{
            rce->i_count   = 0; //FIXME we do know this approx
            rce->i_tex_bits= 0;
            rce->p_tex_bits= bits*0.9;

            rce->mv_bits= bits*0.1;
        }
        rcc->i_cplx_sum [pict_type] += rce->i_tex_bits*rce->qscale;
        rcc->p_cplx_sum [pict_type] += rce->p_tex_bits*rce->qscale;
        rcc->mv_bits_sum[pict_type] += rce->mv_bits;
        rcc->frame_count[pict_type] ++;

        bits= rce->i_tex_bits + rce->p_tex_bits;
        rate_factor= rcc->pass1_wanted_bits/rcc->pass1_rc_eq_output_sum * br_compensation;

        q= get_qscale(s, rce, rate_factor, picture_number);
        if (q < 0)
            return -1;

        assert(q>0.0);
//printf("%f ", q);
        q= get_diff_limited_q(s, rce, q);
//printf("%f ", q);
        assert(q>0.0);

        if(pict_type==AV_PICTURE_TYPE_P || s->intra_only){ //FIXME type dependent blur like in 2-pass
            rcc->short_term_qsum*=a->qblur;
            rcc->short_term_qcount*=a->qblur;

            rcc->short_term_qsum+= q;
            rcc->short_term_qcount++;
//printf("%f ", q);
            q= short_term_q= rcc->short_term_qsum/rcc->short_term_qcount;
//printf("%f ", q);
        }
        assert(q>0.0);

        q= modify_qscale(s, rce, q, picture_number);

        rcc->pass1_wanted_bits+= s->bit_rate/fps;

        assert(q>0.0);
    }

    if(s->avctx->debug&FF_DEBUG_RC){
        av_log(s->avctx, AV_LOG_DEBUG, "%c qp:%d<%2.1f<%d %d want:%d total:%d comp:%f st_q:%2.2f size:%d var:%d/%d br:%d fps:%d\n",
        av_get_picture_type_char(pict_type), qmin, q, qmax, picture_number, (int)wanted_bits/1000, (int)s->total_bits/1000,
        br_compensation, short_term_q, s->frame_bits, pic->mb_var_sum, pic->mc_mb_var_sum, s->bit_rate/1000, (int)fps
        );
    }

    if     (q<qmin) q=qmin;
    else if(q>qmax) q=qmax;

    if(s->adaptive_quant)
        adaptive_quantization(s, q);
    else
        q= (int)(q + 0.5);

    if(!dry_run){
        rcc->last_qscale= q;
        rcc->last_mc_mb_var_sum= pic->mc_mb_var_sum;
        rcc->last_mb_var_sum= pic->mb_var_sum;
    }
    return q;
}

//----------------------------------------------
// 2-Pass code

static int init_pass2(MpegEncContext *s)
{
    RateControlContext *rcc= &s->rc_context;
    AVCodecContext *a= s->avctx;
    int i, toobig;
    double fps= get_fps(s->avctx);
    double complexity[5]={0,0,0,0,0};   // aproximate bits at quant=1
    uint64_t const_bits[5]={0,0,0,0,0}; // quantizer independent bits
    uint64_t all_const_bits;
    uint64_t all_available_bits= (uint64_t)(s->bit_rate*(double)rcc->num_entries/fps);
    double rate_factor=0;
    double step;
    //int last_i_frame=-10000000;
    const int filter_size= (int)(a->qblur*4) | 1;
    double expected_bits;
    double *qscale, *blurred_qscale, qscale_sum;

    /* find complexity & const_bits & decide the pict_types */
    for(i=0; i<rcc->num_entries; i++){
        RateControlEntry *rce= &rcc->entry[i];

        rce->new_pict_type= rce->pict_type;
        rcc->i_cplx_sum [rce->pict_type] += rce->i_tex_bits*rce->qscale;
        rcc->p_cplx_sum [rce->pict_type] += rce->p_tex_bits*rce->qscale;
        rcc->mv_bits_sum[rce->pict_type] += rce->mv_bits;
        rcc->frame_count[rce->pict_type] ++;

        complexity[rce->new_pict_type]+= (rce->i_tex_bits+ rce->p_tex_bits)*(double)rce->qscale;
        const_bits[rce->new_pict_type]+= rce->mv_bits + rce->misc_bits;
    }
    all_const_bits= const_bits[AV_PICTURE_TYPE_I] + const_bits[AV_PICTURE_TYPE_P] + const_bits[AV_PICTURE_TYPE_B];

    if(all_available_bits < all_const_bits){
        av_log(s->avctx, AV_LOG_ERROR, "requested bitrate is too low\n");
        return -1;
    }

    qscale= av_malloc(sizeof(double)*rcc->num_entries);
    blurred_qscale= av_malloc(sizeof(double)*rcc->num_entries);
    toobig = 0;

    for(step=256*256; step>0.0000001; step*=0.5){
        expected_bits=0;
        rate_factor+= step;

        rcc->buffer_index= s->avctx->rc_buffer_size/2;

        /* find qscale */
        for(i=0; i<rcc->num_entries; i++){
            RateControlEntry *rce= &rcc->entry[i];
            qscale[i]= get_qscale(s, &rcc->entry[i], rate_factor, i);
            rcc->last_qscale_for[rce->pict_type] = qscale[i];
        }
        assert(filter_size%2==1);

        /* fixed I/B QP relative to P mode */
        for(i=FFMAX(0, rcc->num_entries-300); i<rcc->num_entries; i++){
            RateControlEntry *rce= &rcc->entry[i];

            qscale[i]= get_diff_limited_q(s, rce, qscale[i]);
        }

        for(i=rcc->num_entries-1; i>=0; i--){
            RateControlEntry *rce= &rcc->entry[i];

            qscale[i]= get_diff_limited_q(s, rce, qscale[i]);
        }

        /* smooth curve */
        for(i=0; i<rcc->num_entries; i++){
            RateControlEntry *rce= &rcc->entry[i];
            const int pict_type= rce->new_pict_type;
            int j;
            double q=0.0, sum=0.0;

            for(j=0; j<filter_size; j++){
                int index= i+j-filter_size/2;
                double d= index-i;
                double coeff= a->qblur==0 ? 1.0 : exp(-d*d/(a->qblur * a->qblur));

                if(index < 0 || index >= rcc->num_entries) continue;
                if(pict_type != rcc->entry[index].new_pict_type) continue;
                q+= qscale[index] * coeff;
                sum+= coeff;
            }
            blurred_qscale[i]= q/sum;
        }

        /* find expected bits */
        for(i=0; i<rcc->num_entries; i++){
            RateControlEntry *rce= &rcc->entry[i];
            double bits;
            rce->new_qscale= modify_qscale(s, rce, blurred_qscale[i], i);
            bits= qp2bits(rce, rce->new_qscale) + rce->mv_bits + rce->misc_bits;
//printf("%d %f\n", rce->new_bits, blurred_qscale[i]);
            bits += 8*ff_vbv_update(s, bits);

            rce->expected_bits= expected_bits;
            expected_bits += bits;
        }

        /*
        av_log(s->avctx, AV_LOG_INFO,
            "expected_bits: %f all_available_bits: %d rate_factor: %f\n",
            expected_bits, (int)all_available_bits, rate_factor);
        */
        if(expected_bits > all_available_bits) {
            rate_factor-= step;
            ++toobig;
        }
    }
    av_free(qscale);
    av_free(blurred_qscale);

    /* check bitrate calculations and print info */
    qscale_sum = 0.0;
    for(i=0; i<rcc->num_entries; i++){
        /* av_log(s->avctx, AV_LOG_DEBUG, "[lavc rc] entry[%d].new_qscale = %.3f  qp = %.3f\n",
            i, rcc->entry[i].new_qscale, rcc->entry[i].new_qscale / FF_QP2LAMBDA); */
        qscale_sum += av_clip(rcc->entry[i].new_qscale / FF_QP2LAMBDA, s->avctx->qmin, s->avctx->qmax);
    }
    assert(toobig <= 40);
    av_log(s->avctx, AV_LOG_DEBUG,
        "[lavc rc] requested bitrate: %d bps  expected bitrate: %d bps\n",
        s->bit_rate,
        (int)(expected_bits / ((double)all_available_bits/s->bit_rate)));
    av_log(s->avctx, AV_LOG_DEBUG,
        "[lavc rc] estimated target average qp: %.3f\n",
        (float)qscale_sum / rcc->num_entries);
    if (toobig == 0) {
        av_log(s->avctx, AV_LOG_INFO,
            "[lavc rc] Using all of requested bitrate is not "
            "necessary for this video with these parameters.\n");
    } else if (toobig == 40) {
        av_log(s->avctx, AV_LOG_ERROR,
            "[lavc rc] Error: bitrate too low for this video "
            "with these parameters.\n");
        return -1;
    } else if (fabs(expected_bits/all_available_bits - 1.0) > 0.01) {
        av_log(s->avctx, AV_LOG_ERROR,
            "[lavc rc] Error: 2pass curve failed to converge\n");
        return -1;
    }

    return 0;
}<|MERGE_RESOLUTION|>--- conflicted
+++ resolved
@@ -535,13 +535,8 @@
     const float border_masking = s->avctx->border_masking;
     float bits_sum= 0.0;
     float cplx_sum= 0.0;
-<<<<<<< HEAD
-    float *cplx_tab = av_malloc(s->mb_num * sizeof(*cplx_tab));
-    float *bits_tab = av_malloc(s->mb_num * sizeof(*bits_tab));
-=======
     float *cplx_tab = s->cplx_tab;
     float *bits_tab = s->bits_tab;
->>>>>>> 7c29377b
     const int qmin= s->avctx->mb_lmin;
     const int qmax= s->avctx->mb_lmax;
     Picture * const pic= &s->current_picture;
@@ -638,9 +633,6 @@
 //printf("%2d%3d ", intq, ff_sqrt(s->mc_mb_var[i]));
         s->lambda_table[mb_xy]= intq;
     }
-
-    av_free(cplx_tab);
-    av_free(bits_tab);
 }
 
 void ff_get_2pass_fcode(MpegEncContext *s){
