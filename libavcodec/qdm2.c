/*
 * QDM2 compatible decoder
 * Copyright (c) 2003 Ewald Snel
 * Copyright (c) 2005 Benjamin Larsson
 * Copyright (c) 2005 Alex Beregszaszi
 * Copyright (c) 2005 Roberto Togni
 *
 * This file is part of FFmpeg.
 *
 * FFmpeg is free software; you can redistribute it and/or
 * modify it under the terms of the GNU Lesser General Public
 * License as published by the Free Software Foundation; either
 * version 2.1 of the License, or (at your option) any later version.
 *
 * FFmpeg is distributed in the hope that it will be useful,
 * but WITHOUT ANY WARRANTY; without even the implied warranty of
 * MERCHANTABILITY or FITNESS FOR A PARTICULAR PURPOSE.  See the GNU
 * Lesser General Public License for more details.
 *
 * You should have received a copy of the GNU Lesser General Public
 * License along with FFmpeg; if not, write to the Free Software
 * Foundation, Inc., 51 Franklin Street, Fifth Floor, Boston, MA 02110-1301 USA
 */

/**
 * @file
 * QDM2 decoder
 * @author Ewald Snel, Benjamin Larsson, Alex Beregszaszi, Roberto Togni
 *
 * The decoder is not perfect yet, there are still some distortions
 * especially on files encoded with 16 or 8 subbands.
 */

#include <math.h>
#include <stddef.h>
#include <stdio.h>

#define BITSTREAM_READER_LE
#include "libavutil/channel_layout.h"
#include "avcodec.h"
#include "get_bits.h"
#include "dsputil.h"
#include "internal.h"
#include "rdft.h"
#include "mpegaudiodsp.h"
#include "mpegaudio.h"

#include "qdm2data.h"
#include "qdm2_tablegen.h"

#undef NDEBUG
#include <assert.h>


#define QDM2_LIST_ADD(list, size, packet) \
do { \
      if (size > 0) { \
    list[size - 1].next = &list[size]; \
      } \
      list[size].packet = packet; \
      list[size].next = NULL; \
      size++; \
} while(0)

// Result is 8, 16 or 30
#define QDM2_SB_USED(sub_sampling) (((sub_sampling) >= 2) ? 30 : 8 << (sub_sampling))

#define FIX_NOISE_IDX(noise_idx) \
  if ((noise_idx) >= 3840) \
    (noise_idx) -= 3840; \

#define SB_DITHERING_NOISE(sb,noise_idx) (noise_table[(noise_idx)++] * sb_noise_attenuation[(sb)])

#define SAMPLES_NEEDED \
     av_log (NULL,AV_LOG_INFO,"This file triggers some untested code. Please contact the developers.\n");

#define SAMPLES_NEEDED_2(why) \
     av_log (NULL,AV_LOG_INFO,"This file triggers some missing code. Please contact the developers.\nPosition: %s\n",why);

#define QDM2_MAX_FRAME_SIZE 512

typedef int8_t sb_int8_array[2][30][64];

/**
 * Subpacket
 */
typedef struct {
    int type;            ///< subpacket type
    unsigned int size;   ///< subpacket size
    const uint8_t *data; ///< pointer to subpacket data (points to input data buffer, it's not a private copy)
} QDM2SubPacket;

/**
 * A node in the subpacket list
 */
typedef struct QDM2SubPNode {
    QDM2SubPacket *packet;      ///< packet
    struct QDM2SubPNode *next; ///< pointer to next packet in the list, NULL if leaf node
} QDM2SubPNode;

typedef struct {
    float re;
    float im;
} QDM2Complex;

typedef struct {
    float level;
    QDM2Complex *complex;
    const float *table;
    int   phase;
    int   phase_shift;
    int   duration;
    short time_index;
    short cutoff;
} FFTTone;

typedef struct {
    int16_t sub_packet;
    uint8_t channel;
    int16_t offset;
    int16_t exp;
    uint8_t phase;
} FFTCoefficient;

typedef struct {
    DECLARE_ALIGNED(32, QDM2Complex, complex)[MPA_MAX_CHANNELS][256];
} QDM2FFT;

/**
 * QDM2 decoder context
 */
typedef struct {
    /// Parameters from codec header, do not change during playback
    int nb_channels;         ///< number of channels
    int channels;            ///< number of channels
    int group_size;          ///< size of frame group (16 frames per group)
    int fft_size;            ///< size of FFT, in complex numbers
    int checksum_size;       ///< size of data block, used also for checksum

    /// Parameters built from header parameters, do not change during playback
    int group_order;         ///< order of frame group
    int fft_order;           ///< order of FFT (actually fftorder+1)
    int frame_size;          ///< size of data frame
    int frequency_range;
    int sub_sampling;        ///< subsampling: 0=25%, 1=50%, 2=100% */
    int coeff_per_sb_select; ///< selector for "num. of coeffs. per subband" tables. Can be 0, 1, 2
    int cm_table_select;     ///< selector for "coding method" tables. Can be 0, 1 (from init: 0-4)

    /// Packets and packet lists
    QDM2SubPacket sub_packets[16];      ///< the packets themselves
    QDM2SubPNode sub_packet_list_A[16]; ///< list of all packets
    QDM2SubPNode sub_packet_list_B[16]; ///< FFT packets B are on list
    int sub_packets_B;                  ///< number of packets on 'B' list
    QDM2SubPNode sub_packet_list_C[16]; ///< packets with errors?
    QDM2SubPNode sub_packet_list_D[16]; ///< DCT packets

    /// FFT and tones
    FFTTone fft_tones[1000];
    int fft_tone_start;
    int fft_tone_end;
    FFTCoefficient fft_coefs[1000];
    int fft_coefs_index;
    int fft_coefs_min_index[5];
    int fft_coefs_max_index[5];
    int fft_level_exp[6];
    RDFTContext rdft_ctx;
    QDM2FFT fft;

    /// I/O data
    const uint8_t *compressed_data;
    int compressed_size;
    float output_buffer[QDM2_MAX_FRAME_SIZE * MPA_MAX_CHANNELS * 2];

    /// Synthesis filter
    MPADSPContext mpadsp;
    DECLARE_ALIGNED(32, float, synth_buf)[MPA_MAX_CHANNELS][512*2];
    int synth_buf_offset[MPA_MAX_CHANNELS];
    DECLARE_ALIGNED(32, float, sb_samples)[MPA_MAX_CHANNELS][128][SBLIMIT];
    DECLARE_ALIGNED(32, float, samples)[MPA_MAX_CHANNELS * MPA_FRAME_SIZE];

    /// Mixed temporary data used in decoding
    float tone_level[MPA_MAX_CHANNELS][30][64];
    int8_t coding_method[MPA_MAX_CHANNELS][30][64];
    int8_t quantized_coeffs[MPA_MAX_CHANNELS][10][8];
    int8_t tone_level_idx_base[MPA_MAX_CHANNELS][30][8];
    int8_t tone_level_idx_hi1[MPA_MAX_CHANNELS][3][8][8];
    int8_t tone_level_idx_mid[MPA_MAX_CHANNELS][26][8];
    int8_t tone_level_idx_hi2[MPA_MAX_CHANNELS][26];
    int8_t tone_level_idx[MPA_MAX_CHANNELS][30][64];
    int8_t tone_level_idx_temp[MPA_MAX_CHANNELS][30][64];

    // Flags
    int has_errors;         ///< packet has errors
    int superblocktype_2_3; ///< select fft tables and some algorithm based on superblock type
    int do_synth_filter;    ///< used to perform or skip synthesis filter

    int sub_packet;
    int noise_idx; ///< index for dithering noise table
} QDM2Context;


static VLC vlc_tab_level;
static VLC vlc_tab_diff;
static VLC vlc_tab_run;
static VLC fft_level_exp_alt_vlc;
static VLC fft_level_exp_vlc;
static VLC fft_stereo_exp_vlc;
static VLC fft_stereo_phase_vlc;
static VLC vlc_tab_tone_level_idx_hi1;
static VLC vlc_tab_tone_level_idx_mid;
static VLC vlc_tab_tone_level_idx_hi2;
static VLC vlc_tab_type30;
static VLC vlc_tab_type34;
static VLC vlc_tab_fft_tone_offset[5];

static const uint16_t qdm2_vlc_offs[] = {
    0,260,566,598,894,1166,1230,1294,1678,1950,2214,2278,2310,2570,2834,3124,3448,3838,
};

static av_cold void qdm2_init_vlc(void)
{
    static int vlcs_initialized = 0;
    static VLC_TYPE qdm2_table[3838][2];

    if (!vlcs_initialized) {

        vlc_tab_level.table = &qdm2_table[qdm2_vlc_offs[0]];
        vlc_tab_level.table_allocated = qdm2_vlc_offs[1] - qdm2_vlc_offs[0];
        init_vlc (&vlc_tab_level, 8, 24,
            vlc_tab_level_huffbits, 1, 1,
            vlc_tab_level_huffcodes, 2, 2, INIT_VLC_USE_NEW_STATIC | INIT_VLC_LE);

        vlc_tab_diff.table = &qdm2_table[qdm2_vlc_offs[1]];
        vlc_tab_diff.table_allocated = qdm2_vlc_offs[2] - qdm2_vlc_offs[1];
        init_vlc (&vlc_tab_diff, 8, 37,
            vlc_tab_diff_huffbits, 1, 1,
            vlc_tab_diff_huffcodes, 2, 2, INIT_VLC_USE_NEW_STATIC | INIT_VLC_LE);

        vlc_tab_run.table = &qdm2_table[qdm2_vlc_offs[2]];
        vlc_tab_run.table_allocated = qdm2_vlc_offs[3] - qdm2_vlc_offs[2];
        init_vlc (&vlc_tab_run, 5, 6,
            vlc_tab_run_huffbits, 1, 1,
            vlc_tab_run_huffcodes, 1, 1, INIT_VLC_USE_NEW_STATIC | INIT_VLC_LE);

        fft_level_exp_alt_vlc.table = &qdm2_table[qdm2_vlc_offs[3]];
        fft_level_exp_alt_vlc.table_allocated = qdm2_vlc_offs[4] - qdm2_vlc_offs[3];
        init_vlc (&fft_level_exp_alt_vlc, 8, 28,
            fft_level_exp_alt_huffbits, 1, 1,
            fft_level_exp_alt_huffcodes, 2, 2, INIT_VLC_USE_NEW_STATIC | INIT_VLC_LE);


        fft_level_exp_vlc.table = &qdm2_table[qdm2_vlc_offs[4]];
        fft_level_exp_vlc.table_allocated = qdm2_vlc_offs[5] - qdm2_vlc_offs[4];
        init_vlc (&fft_level_exp_vlc, 8, 20,
            fft_level_exp_huffbits, 1, 1,
            fft_level_exp_huffcodes, 2, 2, INIT_VLC_USE_NEW_STATIC | INIT_VLC_LE);

        fft_stereo_exp_vlc.table = &qdm2_table[qdm2_vlc_offs[5]];
        fft_stereo_exp_vlc.table_allocated = qdm2_vlc_offs[6] - qdm2_vlc_offs[5];
        init_vlc (&fft_stereo_exp_vlc, 6, 7,
            fft_stereo_exp_huffbits, 1, 1,
            fft_stereo_exp_huffcodes, 1, 1, INIT_VLC_USE_NEW_STATIC | INIT_VLC_LE);

        fft_stereo_phase_vlc.table = &qdm2_table[qdm2_vlc_offs[6]];
        fft_stereo_phase_vlc.table_allocated = qdm2_vlc_offs[7] - qdm2_vlc_offs[6];
        init_vlc (&fft_stereo_phase_vlc, 6, 9,
            fft_stereo_phase_huffbits, 1, 1,
            fft_stereo_phase_huffcodes, 1, 1, INIT_VLC_USE_NEW_STATIC | INIT_VLC_LE);

        vlc_tab_tone_level_idx_hi1.table = &qdm2_table[qdm2_vlc_offs[7]];
        vlc_tab_tone_level_idx_hi1.table_allocated = qdm2_vlc_offs[8] - qdm2_vlc_offs[7];
        init_vlc (&vlc_tab_tone_level_idx_hi1, 8, 20,
            vlc_tab_tone_level_idx_hi1_huffbits, 1, 1,
            vlc_tab_tone_level_idx_hi1_huffcodes, 2, 2, INIT_VLC_USE_NEW_STATIC | INIT_VLC_LE);

        vlc_tab_tone_level_idx_mid.table = &qdm2_table[qdm2_vlc_offs[8]];
        vlc_tab_tone_level_idx_mid.table_allocated = qdm2_vlc_offs[9] - qdm2_vlc_offs[8];
        init_vlc (&vlc_tab_tone_level_idx_mid, 8, 24,
            vlc_tab_tone_level_idx_mid_huffbits, 1, 1,
            vlc_tab_tone_level_idx_mid_huffcodes, 2, 2, INIT_VLC_USE_NEW_STATIC | INIT_VLC_LE);

        vlc_tab_tone_level_idx_hi2.table = &qdm2_table[qdm2_vlc_offs[9]];
        vlc_tab_tone_level_idx_hi2.table_allocated = qdm2_vlc_offs[10] - qdm2_vlc_offs[9];
        init_vlc (&vlc_tab_tone_level_idx_hi2, 8, 24,
            vlc_tab_tone_level_idx_hi2_huffbits, 1, 1,
            vlc_tab_tone_level_idx_hi2_huffcodes, 2, 2, INIT_VLC_USE_NEW_STATIC | INIT_VLC_LE);

        vlc_tab_type30.table = &qdm2_table[qdm2_vlc_offs[10]];
        vlc_tab_type30.table_allocated = qdm2_vlc_offs[11] - qdm2_vlc_offs[10];
        init_vlc (&vlc_tab_type30, 6, 9,
            vlc_tab_type30_huffbits, 1, 1,
            vlc_tab_type30_huffcodes, 1, 1, INIT_VLC_USE_NEW_STATIC | INIT_VLC_LE);

        vlc_tab_type34.table = &qdm2_table[qdm2_vlc_offs[11]];
        vlc_tab_type34.table_allocated = qdm2_vlc_offs[12] - qdm2_vlc_offs[11];
        init_vlc (&vlc_tab_type34, 5, 10,
            vlc_tab_type34_huffbits, 1, 1,
            vlc_tab_type34_huffcodes, 1, 1, INIT_VLC_USE_NEW_STATIC | INIT_VLC_LE);

        vlc_tab_fft_tone_offset[0].table = &qdm2_table[qdm2_vlc_offs[12]];
        vlc_tab_fft_tone_offset[0].table_allocated = qdm2_vlc_offs[13] - qdm2_vlc_offs[12];
        init_vlc (&vlc_tab_fft_tone_offset[0], 8, 23,
            vlc_tab_fft_tone_offset_0_huffbits, 1, 1,
            vlc_tab_fft_tone_offset_0_huffcodes, 2, 2, INIT_VLC_USE_NEW_STATIC | INIT_VLC_LE);

        vlc_tab_fft_tone_offset[1].table = &qdm2_table[qdm2_vlc_offs[13]];
        vlc_tab_fft_tone_offset[1].table_allocated = qdm2_vlc_offs[14] - qdm2_vlc_offs[13];
        init_vlc (&vlc_tab_fft_tone_offset[1], 8, 28,
            vlc_tab_fft_tone_offset_1_huffbits, 1, 1,
            vlc_tab_fft_tone_offset_1_huffcodes, 2, 2, INIT_VLC_USE_NEW_STATIC | INIT_VLC_LE);

        vlc_tab_fft_tone_offset[2].table = &qdm2_table[qdm2_vlc_offs[14]];
        vlc_tab_fft_tone_offset[2].table_allocated = qdm2_vlc_offs[15] - qdm2_vlc_offs[14];
        init_vlc (&vlc_tab_fft_tone_offset[2], 8, 32,
            vlc_tab_fft_tone_offset_2_huffbits, 1, 1,
            vlc_tab_fft_tone_offset_2_huffcodes, 2, 2, INIT_VLC_USE_NEW_STATIC | INIT_VLC_LE);

        vlc_tab_fft_tone_offset[3].table = &qdm2_table[qdm2_vlc_offs[15]];
        vlc_tab_fft_tone_offset[3].table_allocated = qdm2_vlc_offs[16] - qdm2_vlc_offs[15];
        init_vlc (&vlc_tab_fft_tone_offset[3], 8, 35,
            vlc_tab_fft_tone_offset_3_huffbits, 1, 1,
            vlc_tab_fft_tone_offset_3_huffcodes, 2, 2, INIT_VLC_USE_NEW_STATIC | INIT_VLC_LE);

        vlc_tab_fft_tone_offset[4].table = &qdm2_table[qdm2_vlc_offs[16]];
        vlc_tab_fft_tone_offset[4].table_allocated = qdm2_vlc_offs[17] - qdm2_vlc_offs[16];
        init_vlc (&vlc_tab_fft_tone_offset[4], 8, 38,
            vlc_tab_fft_tone_offset_4_huffbits, 1, 1,
            vlc_tab_fft_tone_offset_4_huffcodes, 2, 2, INIT_VLC_USE_NEW_STATIC | INIT_VLC_LE);

        vlcs_initialized=1;
    }
}

static int qdm2_get_vlc (GetBitContext *gb, VLC *vlc, int flag, int depth)
{
    int value;

    value = get_vlc2(gb, vlc->table, vlc->bits, depth);

    /* stage-2, 3 bits exponent escape sequence */
    if (value-- == 0)
        value = get_bits (gb, get_bits (gb, 3) + 1);

    /* stage-3, optional */
    if (flag) {
        int tmp;

        if (value >= 60) {
            av_log(NULL, AV_LOG_ERROR, "value %d in qdm2_get_vlc too large\n", value);
            return 0;
        }

        tmp= vlc_stage3_values[value];

        if ((value & ~3) > 0)
            tmp += get_bits (gb, (value >> 2));
        value = tmp;
    }

    return value;
}


static int qdm2_get_se_vlc (VLC *vlc, GetBitContext *gb, int depth)
{
    int value = qdm2_get_vlc (gb, vlc, 0, depth);

    return (value & 1) ? ((value + 1) >> 1) : -(value >> 1);
}


/**
 * QDM2 checksum
 *
 * @param data      pointer to data to be checksum'ed
 * @param length    data length
 * @param value     checksum value
 *
 * @return          0 if checksum is OK
 */
static uint16_t qdm2_packet_checksum (const uint8_t *data, int length, int value) {
    int i;

    for (i=0; i < length; i++)
        value -= data[i];

    return (uint16_t)(value & 0xffff);
}


/**
 * Fill a QDM2SubPacket structure with packet type, size, and data pointer.
 *
 * @param gb            bitreader context
 * @param sub_packet    packet under analysis
 */
static void qdm2_decode_sub_packet_header (GetBitContext *gb, QDM2SubPacket *sub_packet)
{
    sub_packet->type = get_bits (gb, 8);

    if (sub_packet->type == 0) {
        sub_packet->size = 0;
        sub_packet->data = NULL;
    } else {
        sub_packet->size = get_bits (gb, 8);

      if (sub_packet->type & 0x80) {
          sub_packet->size <<= 8;
          sub_packet->size  |= get_bits (gb, 8);
          sub_packet->type  &= 0x7f;
      }

      if (sub_packet->type == 0x7f)
          sub_packet->type |= (get_bits (gb, 8) << 8);

      sub_packet->data = &gb->buffer[get_bits_count(gb) / 8]; // FIXME: this depends on bitreader internal data
    }

    av_log(NULL,AV_LOG_DEBUG,"Subpacket: type=%d size=%d start_offs=%x\n",
        sub_packet->type, sub_packet->size, get_bits_count(gb) / 8);
}


/**
 * Return node pointer to first packet of requested type in list.
 *
 * @param list    list of subpackets to be scanned
 * @param type    type of searched subpacket
 * @return        node pointer for subpacket if found, else NULL
 */
static QDM2SubPNode* qdm2_search_subpacket_type_in_list (QDM2SubPNode *list, int type)
{
    while (list != NULL && list->packet != NULL) {
        if (list->packet->type == type)
            return list;
        list = list->next;
    }
    return NULL;
}


/**
 * Replace 8 elements with their average value.
 * Called by qdm2_decode_superblock before starting subblock decoding.
 *
 * @param q       context
 */
static void average_quantized_coeffs (QDM2Context *q)
{
    int i, j, n, ch, sum;

    n = coeff_per_sb_for_avg[q->coeff_per_sb_select][QDM2_SB_USED(q->sub_sampling) - 1] + 1;

    for (ch = 0; ch < q->nb_channels; ch++)
        for (i = 0; i < n; i++) {
            sum = 0;

            for (j = 0; j < 8; j++)
                sum += q->quantized_coeffs[ch][i][j];

            sum /= 8;
            if (sum > 0)
                sum--;

            for (j=0; j < 8; j++)
                q->quantized_coeffs[ch][i][j] = sum;
        }
}


/**
 * Build subband samples with noise weighted by q->tone_level.
 * Called by synthfilt_build_sb_samples.
 *
 * @param q     context
 * @param sb    subband index
 */
static void build_sb_samples_from_noise (QDM2Context *q, int sb)
{
    int ch, j;

    FIX_NOISE_IDX(q->noise_idx);

    if (!q->nb_channels)
        return;

    for (ch = 0; ch < q->nb_channels; ch++)
        for (j = 0; j < 64; j++) {
            q->sb_samples[ch][j * 2][sb] = SB_DITHERING_NOISE(sb,q->noise_idx) * q->tone_level[ch][sb][j];
            q->sb_samples[ch][j * 2 + 1][sb] = SB_DITHERING_NOISE(sb,q->noise_idx) * q->tone_level[ch][sb][j];
        }
}


/**
 * Called while processing data from subpackets 11 and 12.
 * Used after making changes to coding_method array.
 *
 * @param sb               subband index
 * @param channels         number of channels
 * @param coding_method    q->coding_method[0][0][0]
 */
static void fix_coding_method_array (int sb, int channels, sb_int8_array coding_method)
{
    int j,k;
    int ch;
    int run, case_val;
    static const int switchtable[23] = {0,5,1,5,5,5,5,5,2,5,5,5,5,5,5,5,3,5,5,5,5,5,4};

    for (ch = 0; ch < channels; ch++) {
        for (j = 0; j < 64; ) {
            if((coding_method[ch][sb][j] - 8) > 22) {
                run = 1;
                case_val = 8;
            } else {
                switch (switchtable[coding_method[ch][sb][j]-8]) {
                    case 0: run = 10; case_val = 10; break;
                    case 1: run = 1; case_val = 16; break;
                    case 2: run = 5; case_val = 24; break;
                    case 3: run = 3; case_val = 30; break;
                    case 4: run = 1; case_val = 30; break;
                    case 5: run = 1; case_val = 8; break;
                    default: run = 1; case_val = 8; break;
                }
            }
            for (k = 0; k < run; k++)
                if (j + k < 128)
                    if (coding_method[ch][sb + (j + k) / 64][(j + k) % 64] > coding_method[ch][sb][j])
                        if (k > 0) {
                           SAMPLES_NEEDED
                            //not debugged, almost never used
                            memset(&coding_method[ch][sb][j + k], case_val, k * sizeof(int8_t));
                            memset(&coding_method[ch][sb][j + k], case_val, 3 * sizeof(int8_t));
                        }
            j += run;
        }
    }
}


/**
 * Related to synthesis filter
 * Called by process_subpacket_10
 *
 * @param q       context
 * @param flag    1 if called after getting data from subpacket 10, 0 if no subpacket 10
 */
static void fill_tone_level_array (QDM2Context *q, int flag)
{
    int i, sb, ch, sb_used;
    int tmp, tab;

    for (ch = 0; ch < q->nb_channels; ch++)
        for (sb = 0; sb < 30; sb++)
            for (i = 0; i < 8; i++) {
                if ((tab=coeff_per_sb_for_dequant[q->coeff_per_sb_select][sb]) < (last_coeff[q->coeff_per_sb_select] - 1))
                    tmp = q->quantized_coeffs[ch][tab + 1][i] * dequant_table[q->coeff_per_sb_select][tab + 1][sb]+
                          q->quantized_coeffs[ch][tab][i] * dequant_table[q->coeff_per_sb_select][tab][sb];
                else
                    tmp = q->quantized_coeffs[ch][tab][i] * dequant_table[q->coeff_per_sb_select][tab][sb];
                if(tmp < 0)
                    tmp += 0xff;
                q->tone_level_idx_base[ch][sb][i] = (tmp / 256) & 0xff;
            }

    sb_used = QDM2_SB_USED(q->sub_sampling);

    if ((q->superblocktype_2_3 != 0) && !flag) {
        for (sb = 0; sb < sb_used; sb++)
            for (ch = 0; ch < q->nb_channels; ch++)
                for (i = 0; i < 64; i++) {
                    q->tone_level_idx[ch][sb][i] = q->tone_level_idx_base[ch][sb][i / 8];
                    if (q->tone_level_idx[ch][sb][i] < 0)
                        q->tone_level[ch][sb][i] = 0;
                    else
                        q->tone_level[ch][sb][i] = fft_tone_level_table[0][q->tone_level_idx[ch][sb][i] & 0x3f];
                }
    } else {
        tab = q->superblocktype_2_3 ? 0 : 1;
        for (sb = 0; sb < sb_used; sb++) {
            if ((sb >= 4) && (sb <= 23)) {
                for (ch = 0; ch < q->nb_channels; ch++)
                    for (i = 0; i < 64; i++) {
                        tmp = q->tone_level_idx_base[ch][sb][i / 8] -
                              q->tone_level_idx_hi1[ch][sb / 8][i / 8][i % 8] -
                              q->tone_level_idx_mid[ch][sb - 4][i / 8] -
                              q->tone_level_idx_hi2[ch][sb - 4];
                        q->tone_level_idx[ch][sb][i] = tmp & 0xff;
                        if ((tmp < 0) || (!q->superblocktype_2_3 && !tmp))
                            q->tone_level[ch][sb][i] = 0;
                        else
                            q->tone_level[ch][sb][i] = fft_tone_level_table[tab][tmp & 0x3f];
                }
            } else {
                if (sb > 4) {
                    for (ch = 0; ch < q->nb_channels; ch++)
                        for (i = 0; i < 64; i++) {
                            tmp = q->tone_level_idx_base[ch][sb][i / 8] -
                                  q->tone_level_idx_hi1[ch][2][i / 8][i % 8] -
                                  q->tone_level_idx_hi2[ch][sb - 4];
                            q->tone_level_idx[ch][sb][i] = tmp & 0xff;
                            if ((tmp < 0) || (!q->superblocktype_2_3 && !tmp))
                                q->tone_level[ch][sb][i] = 0;
                            else
                                q->tone_level[ch][sb][i] = fft_tone_level_table[tab][tmp & 0x3f];
                    }
                } else {
                    for (ch = 0; ch < q->nb_channels; ch++)
                        for (i = 0; i < 64; i++) {
                            tmp = q->tone_level_idx[ch][sb][i] = q->tone_level_idx_base[ch][sb][i / 8];
                            if ((tmp < 0) || (!q->superblocktype_2_3 && !tmp))
                                q->tone_level[ch][sb][i] = 0;
                            else
                                q->tone_level[ch][sb][i] = fft_tone_level_table[tab][tmp & 0x3f];
                        }
                }
            }
        }
    }

    return;
}


/**
 * Related to synthesis filter
 * Called by process_subpacket_11
 * c is built with data from subpacket 11
 * Most of this function is used only if superblock_type_2_3 == 0, never seen it in samples
 *
 * @param tone_level_idx
 * @param tone_level_idx_temp
 * @param coding_method        q->coding_method[0][0][0]
 * @param nb_channels          number of channels
 * @param c                    coming from subpacket 11, passed as 8*c
 * @param superblocktype_2_3   flag based on superblock packet type
 * @param cm_table_select      q->cm_table_select
 */
static void fill_coding_method_array (sb_int8_array tone_level_idx, sb_int8_array tone_level_idx_temp,
                sb_int8_array coding_method, int nb_channels,
                int c, int superblocktype_2_3, int cm_table_select)
{
    int ch, sb, j;
    int tmp, acc, esp_40, comp;
    int add1, add2, add3, add4;
    int64_t multres;

    if (!superblocktype_2_3) {
        /* This case is untested, no samples available */
        av_log_ask_for_sample(NULL, "!superblocktype_2_3");
        return;
        for (ch = 0; ch < nb_channels; ch++)
            for (sb = 0; sb < 30; sb++) {
                for (j = 1; j < 63; j++) {  // The loop only iterates to 63 so the code doesn't overflow the buffer
                    add1 = tone_level_idx[ch][sb][j] - 10;
                    if (add1 < 0)
                        add1 = 0;
                    add2 = add3 = add4 = 0;
                    if (sb > 1) {
                        add2 = tone_level_idx[ch][sb - 2][j] + tone_level_idx_offset_table[sb][0] - 6;
                        if (add2 < 0)
                            add2 = 0;
                    }
                    if (sb > 0) {
                        add3 = tone_level_idx[ch][sb - 1][j] + tone_level_idx_offset_table[sb][1] - 6;
                        if (add3 < 0)
                            add3 = 0;
                    }
                    if (sb < 29) {
                        add4 = tone_level_idx[ch][sb + 1][j] + tone_level_idx_offset_table[sb][3] - 6;
                        if (add4 < 0)
                            add4 = 0;
                    }
                    tmp = tone_level_idx[ch][sb][j + 1] * 2 - add4 - add3 - add2 - add1;
                    if (tmp < 0)
                        tmp = 0;
                    tone_level_idx_temp[ch][sb][j + 1] = tmp & 0xff;
                }
                tone_level_idx_temp[ch][sb][0] = tone_level_idx_temp[ch][sb][1];
            }
            acc = 0;
            for (ch = 0; ch < nb_channels; ch++)
                for (sb = 0; sb < 30; sb++)
                    for (j = 0; j < 64; j++)
                        acc += tone_level_idx_temp[ch][sb][j];

            multres = 0x66666667LL * (acc * 10);
            esp_40 = (multres >> 32) / 8 + ((multres & 0xffffffff) >> 31);
            for (ch = 0;  ch < nb_channels; ch++)
                for (sb = 0; sb < 30; sb++)
                    for (j = 0; j < 64; j++) {
                        comp = tone_level_idx_temp[ch][sb][j]* esp_40 * 10;
                        if (comp < 0)
                            comp += 0xff;
                        comp /= 256; // signed shift
                        switch(sb) {
                            case 0:
                                if (comp < 30)
                                    comp = 30;
                                comp += 15;
                                break;
                            case 1:
                                if (comp < 24)
                                    comp = 24;
                                comp += 10;
                                break;
                            case 2:
                            case 3:
                            case 4:
                                if (comp < 16)
                                    comp = 16;
                        }
                        if (comp <= 5)
                            tmp = 0;
                        else if (comp <= 10)
                            tmp = 10;
                        else if (comp <= 16)
                            tmp = 16;
                        else if (comp <= 24)
                            tmp = -1;
                        else
                            tmp = 0;
                        coding_method[ch][sb][j] = ((tmp & 0xfffa) + 30 )& 0xff;
                    }
            for (sb = 0; sb < 30; sb++)
                fix_coding_method_array(sb, nb_channels, coding_method);
            for (ch = 0; ch < nb_channels; ch++)
                for (sb = 0; sb < 30; sb++)
                    for (j = 0; j < 64; j++)
                        if (sb >= 10) {
                            if (coding_method[ch][sb][j] < 10)
                                coding_method[ch][sb][j] = 10;
                        } else {
                            if (sb >= 2) {
                                if (coding_method[ch][sb][j] < 16)
                                    coding_method[ch][sb][j] = 16;
                            } else {
                                if (coding_method[ch][sb][j] < 30)
                                    coding_method[ch][sb][j] = 30;
                            }
                        }
    } else { // superblocktype_2_3 != 0
        for (ch = 0; ch < nb_channels; ch++)
            for (sb = 0; sb < 30; sb++)
                for (j = 0; j < 64; j++)
                    coding_method[ch][sb][j] = coding_method_table[cm_table_select][sb];
    }

    return;
}


/**
 *
 * Called by process_subpacket_11 to process more data from subpacket 11 with sb 0-8
 * Called by process_subpacket_12 to process data from subpacket 12 with sb 8-sb_used
 *
 * @param q         context
 * @param gb        bitreader context
 * @param length    packet length in bits
 * @param sb_min    lower subband processed (sb_min included)
 * @param sb_max    higher subband processed (sb_max excluded)
 */
static int synthfilt_build_sb_samples (QDM2Context *q, GetBitContext *gb, int length, int sb_min, int sb_max)
{
    int sb, j, k, n, ch, run, channels;
    int joined_stereo, zero_encoding, chs;
    int type34_first;
    float type34_div = 0;
    float type34_predictor;
    float samples[10], sign_bits[16];

    if (length == 0) {
        // If no data use noise
        for (sb=sb_min; sb < sb_max; sb++)
            build_sb_samples_from_noise (q, sb);

        return 0;
    }

    for (sb = sb_min; sb < sb_max; sb++) {
        FIX_NOISE_IDX(q->noise_idx);

        channels = q->nb_channels;

        if (q->nb_channels <= 1 || sb < 12)
            joined_stereo = 0;
        else if (sb >= 24)
            joined_stereo = 1;
        else
            joined_stereo = (get_bits_left(gb) >= 1) ? get_bits1 (gb) : 0;

        if (joined_stereo) {
            if (get_bits_left(gb) >= 16)
                for (j = 0; j < 16; j++)
                    sign_bits[j] = get_bits1 (gb);

            if (q->coding_method[0][sb][0] <= 0) {
                av_log(NULL, AV_LOG_ERROR, "coding method invalid\n");
                return AVERROR_INVALIDDATA;
            }

            for (j = 0; j < 64; j++)
                if (q->coding_method[1][sb][j] > q->coding_method[0][sb][j])
                    q->coding_method[0][sb][j] = q->coding_method[1][sb][j];

            fix_coding_method_array(sb, q->nb_channels, q->coding_method);
            channels = 1;
        }

        for (ch = 0; ch < channels; ch++) {
            zero_encoding = (get_bits_left(gb) >= 1) ? get_bits1(gb) : 0;
            type34_predictor = 0.0;
            type34_first = 1;

            for (j = 0; j < 128; ) {
                switch (q->coding_method[ch][sb][j / 2]) {
                    case 8:
                        if (get_bits_left(gb) >= 10) {
                            if (zero_encoding) {
                                for (k = 0; k < 5; k++) {
                                    if ((j + 2 * k) >= 128)
                                        break;
                                    samples[2 * k] = get_bits1(gb) ? dequant_1bit[joined_stereo][2 * get_bits1(gb)] : 0;
                                }
                            } else {
                                n = get_bits(gb, 8);
                                for (k = 0; k < 5; k++)
                                    samples[2 * k] = dequant_1bit[joined_stereo][random_dequant_index[n][k]];
                            }
                            for (k = 0; k < 5; k++)
                                samples[2 * k + 1] = SB_DITHERING_NOISE(sb,q->noise_idx);
                        } else {
                            for (k = 0; k < 10; k++)
                                samples[k] = SB_DITHERING_NOISE(sb,q->noise_idx);
                        }
                        run = 10;
                        break;

                    case 10:
                        if (get_bits_left(gb) >= 1) {
                            float f = 0.81;

                            if (get_bits1(gb))
                                f = -f;
                            f -= noise_samples[((sb + 1) * (j +5 * ch + 1)) & 127] * 9.0 / 40.0;
                            samples[0] = f;
                        } else {
                            samples[0] = SB_DITHERING_NOISE(sb,q->noise_idx);
                        }
                        run = 1;
                        break;

                    case 16:
                        if (get_bits_left(gb) >= 10) {
                            if (zero_encoding) {
                                for (k = 0; k < 5; k++) {
                                    if ((j + k) >= 128)
                                        break;
                                    samples[k] = (get_bits1(gb) == 0) ? 0 : dequant_1bit[joined_stereo][2 * get_bits1(gb)];
                                }
                            } else {
                                n = get_bits (gb, 8);
                                for (k = 0; k < 5; k++)
                                    samples[k] = dequant_1bit[joined_stereo][random_dequant_index[n][k]];
                            }
                        } else {
                            for (k = 0; k < 5; k++)
                                samples[k] = SB_DITHERING_NOISE(sb,q->noise_idx);
                        }
                        run = 5;
                        break;

                    case 24:
                        if (get_bits_left(gb) >= 7) {
                            n = get_bits(gb, 7);
                            for (k = 0; k < 3; k++)
                                samples[k] = (random_dequant_type24[n][k] - 2.0) * 0.5;
                        } else {
                            for (k = 0; k < 3; k++)
                                samples[k] = SB_DITHERING_NOISE(sb,q->noise_idx);
                        }
                        run = 3;
                        break;

                    case 30:
                        if (get_bits_left(gb) >= 4) {
                            unsigned index = qdm2_get_vlc(gb, &vlc_tab_type30, 0, 1);
                            if (index >= FF_ARRAY_ELEMS(type30_dequant)) {
                                av_log(NULL, AV_LOG_ERROR, "index %d out of type30_dequant array\n", index);
                                return AVERROR_INVALIDDATA;
                            }
                            samples[0] = type30_dequant[index];
                        } else
                            samples[0] = SB_DITHERING_NOISE(sb,q->noise_idx);

                        run = 1;
                        break;

                    case 34:
                        if (get_bits_left(gb) >= 7) {
                            if (type34_first) {
                                type34_div = (float)(1 << get_bits(gb, 2));
                                samples[0] = ((float)get_bits(gb, 5) - 16.0) / 15.0;
                                type34_predictor = samples[0];
                                type34_first = 0;
                            } else {
                                unsigned index = qdm2_get_vlc(gb, &vlc_tab_type34, 0, 1);
                                if (index >= FF_ARRAY_ELEMS(type34_delta)) {
                                    av_log(NULL, AV_LOG_ERROR, "index %d out of type34_delta array\n", index);
                                    return AVERROR_INVALIDDATA;
                                }
                                samples[0] = type34_delta[index] / type34_div + type34_predictor;
                                type34_predictor = samples[0];
                            }
                        } else {
                            samples[0] = SB_DITHERING_NOISE(sb,q->noise_idx);
                        }
                        run = 1;
                        break;

                    default:
                        samples[0] = SB_DITHERING_NOISE(sb,q->noise_idx);
                        run = 1;
                        break;
                }

                if (joined_stereo) {
                    float tmp[10][MPA_MAX_CHANNELS];
                    for (k = 0; k < run; k++) {
                        tmp[k][0] = samples[k];
                        if ((j + k) < 128)
                            tmp[k][1] = (sign_bits[(j + k) / 8]) ? -samples[k] : samples[k];
                    }
                    for (chs = 0; chs < q->nb_channels; chs++)
                        for (k = 0; k < run; k++)
                            if ((j + k) < 128)
                                q->sb_samples[chs][j + k][sb] = q->tone_level[chs][sb][((j + k)/2)] * tmp[k][chs];
                } else {
                    for (k = 0; k < run; k++)
                        if ((j + k) < 128)
                            q->sb_samples[ch][j + k][sb] = q->tone_level[ch][sb][(j + k)/2] * samples[k];
                }

                j += run;
            } // j loop
        } // channel loop
    } // subband loop
    return 0;
}


/**
 * Init the first element of a channel in quantized_coeffs with data from packet 10 (quantized_coeffs[ch][0]).
 * This is similar to process_subpacket_9, but for a single channel and for element [0]
 * same VLC tables as process_subpacket_9 are used.
 *
 * @param quantized_coeffs    pointer to quantized_coeffs[ch][0]
 * @param gb        bitreader context
 */
static int init_quantized_coeffs_elem0 (int8_t *quantized_coeffs, GetBitContext *gb)
{
    int i, k, run, level, diff;

    if (get_bits_left(gb) < 16)
        return -1;
    level = qdm2_get_vlc(gb, &vlc_tab_level, 0, 2);

    quantized_coeffs[0] = level;

    for (i = 0; i < 7; ) {
        if (get_bits_left(gb) < 16)
            return -1;
        run = qdm2_get_vlc(gb, &vlc_tab_run, 0, 1) + 1;

        if (i + run >= 8)
            return -1;

        if (get_bits_left(gb) < 16)
            return -1;
        diff = qdm2_get_se_vlc(&vlc_tab_diff, gb, 2);

        for (k = 1; k <= run; k++)
            quantized_coeffs[i + k] = (level + ((k * diff) / run));

        level += diff;
        i += run;
    }
    return 0;
}


/**
 * Related to synthesis filter, process data from packet 10
 * Init part of quantized_coeffs via function init_quantized_coeffs_elem0
 * Init tone_level_idx_hi1, tone_level_idx_hi2, tone_level_idx_mid with data from packet 10
 *
 * @param q         context
 * @param gb        bitreader context
 */
static void init_tone_level_dequantization (QDM2Context *q, GetBitContext *gb)
{
    int sb, j, k, n, ch;

    for (ch = 0; ch < q->nb_channels; ch++) {
        init_quantized_coeffs_elem0(q->quantized_coeffs[ch][0], gb);

        if (get_bits_left(gb) < 16) {
            memset(q->quantized_coeffs[ch][0], 0, 8);
            break;
        }
    }

    n = q->sub_sampling + 1;

    for (sb = 0; sb < n; sb++)
        for (ch = 0; ch < q->nb_channels; ch++)
            for (j = 0; j < 8; j++) {
                if (get_bits_left(gb) < 1)
                    break;
                if (get_bits1(gb)) {
                    for (k=0; k < 8; k++) {
                        if (get_bits_left(gb) < 16)
                            break;
                        q->tone_level_idx_hi1[ch][sb][j][k] = qdm2_get_vlc(gb, &vlc_tab_tone_level_idx_hi1, 0, 2);
                    }
                } else {
                    for (k=0; k < 8; k++)
                        q->tone_level_idx_hi1[ch][sb][j][k] = 0;
                }
            }

    n = QDM2_SB_USED(q->sub_sampling) - 4;

    for (sb = 0; sb < n; sb++)
        for (ch = 0; ch < q->nb_channels; ch++) {
            if (get_bits_left(gb) < 16)
                break;
            q->tone_level_idx_hi2[ch][sb] = qdm2_get_vlc(gb, &vlc_tab_tone_level_idx_hi2, 0, 2);
            if (sb > 19)
                q->tone_level_idx_hi2[ch][sb] -= 16;
            else
                for (j = 0; j < 8; j++)
                    q->tone_level_idx_mid[ch][sb][j] = -16;
        }

    n = QDM2_SB_USED(q->sub_sampling) - 5;

    for (sb = 0; sb < n; sb++)
        for (ch = 0; ch < q->nb_channels; ch++)
            for (j = 0; j < 8; j++) {
                if (get_bits_left(gb) < 16)
                    break;
                q->tone_level_idx_mid[ch][sb][j] = qdm2_get_vlc(gb, &vlc_tab_tone_level_idx_mid, 0, 2) - 32;
            }
}

/**
 * Process subpacket 9, init quantized_coeffs with data from it
 *
 * @param q       context
 * @param node    pointer to node with packet
 */
static int process_subpacket_9 (QDM2Context *q, QDM2SubPNode *node)
{
    GetBitContext gb;
    int i, j, k, n, ch, run, level, diff;

    init_get_bits(&gb, node->packet->data, node->packet->size*8);

    n = coeff_per_sb_for_avg[q->coeff_per_sb_select][QDM2_SB_USED(q->sub_sampling) - 1] + 1; // same as averagesomething function

    for (i = 1; i < n; i++)
        for (ch=0; ch < q->nb_channels; ch++) {
            level = qdm2_get_vlc(&gb, &vlc_tab_level, 0, 2);
            q->quantized_coeffs[ch][i][0] = level;

            for (j = 0; j < (8 - 1); ) {
                run = qdm2_get_vlc(&gb, &vlc_tab_run, 0, 1) + 1;
                diff = qdm2_get_se_vlc(&vlc_tab_diff, &gb, 2);

                if (j + run >= 8)
                    return -1;

                for (k = 1; k <= run; k++)
                    q->quantized_coeffs[ch][i][j + k] = (level + ((k*diff) / run));

                level += diff;
                j += run;
            }
        }

    for (ch = 0; ch < q->nb_channels; ch++)
        for (i = 0; i < 8; i++)
            q->quantized_coeffs[ch][0][i] = 0;

    return 0;
}


/**
 * Process subpacket 10 if not null, else
 *
 * @param q         context
 * @param node      pointer to node with packet
 */
static void process_subpacket_10 (QDM2Context *q, QDM2SubPNode *node)
{
    GetBitContext gb;

    if (node) {
        init_get_bits(&gb, node->packet->data, node->packet->size * 8);
        init_tone_level_dequantization(q, &gb);
        fill_tone_level_array(q, 1);
    } else {
        fill_tone_level_array(q, 0);
    }
}


/**
 * Process subpacket 11
 *
 * @param q         context
 * @param node      pointer to node with packet
 */
static void process_subpacket_11 (QDM2Context *q, QDM2SubPNode *node)
{
    GetBitContext gb;
    int length = 0;

    if (node) {
        length = node->packet->size * 8;
        init_get_bits(&gb, node->packet->data, length);
    }

    if (length >= 32) {
        int c = get_bits (&gb, 13);

        if (c > 3)
            fill_coding_method_array (q->tone_level_idx, q->tone_level_idx_temp, q->coding_method,
                                      q->nb_channels, 8*c, q->superblocktype_2_3, q->cm_table_select);
    }

    synthfilt_build_sb_samples(q, &gb, length, 0, 8);
}


/**
 * Process subpacket 12
 *
 * @param q         context
 * @param node      pointer to node with packet
 */
static void process_subpacket_12 (QDM2Context *q, QDM2SubPNode *node)
{
    GetBitContext gb;
    int length = 0;

    if (node) {
        length = node->packet->size * 8;
        init_get_bits(&gb, node->packet->data, length);
    }

    synthfilt_build_sb_samples(q, &gb, length, 8, QDM2_SB_USED(q->sub_sampling));
}

/**
 * Process new subpackets for synthesis filter
 *
 * @param q       context
 * @param list    list with synthesis filter packets (list D)
 */
static void process_synthesis_subpackets (QDM2Context *q, QDM2SubPNode *list)
{
    QDM2SubPNode *nodes[4];

    nodes[0] = qdm2_search_subpacket_type_in_list(list, 9);
    if (nodes[0] != NULL)
        process_subpacket_9(q, nodes[0]);

    nodes[1] = qdm2_search_subpacket_type_in_list(list, 10);
    if (nodes[1] != NULL)
        process_subpacket_10(q, nodes[1]);
    else
        process_subpacket_10(q, NULL);

    nodes[2] = qdm2_search_subpacket_type_in_list(list, 11);
    if (nodes[0] != NULL && nodes[1] != NULL && nodes[2] != NULL)
        process_subpacket_11(q, nodes[2]);
    else
        process_subpacket_11(q, NULL);

    nodes[3] = qdm2_search_subpacket_type_in_list(list, 12);
    if (nodes[0] != NULL && nodes[1] != NULL && nodes[3] != NULL)
        process_subpacket_12(q, nodes[3]);
    else
        process_subpacket_12(q, NULL);
}


/**
 * Decode superblock, fill packet lists.
 *
 * @param q    context
 */
static void qdm2_decode_super_block (QDM2Context *q)
{
    GetBitContext gb;
    QDM2SubPacket header, *packet;
    int i, packet_bytes, sub_packet_size, sub_packets_D;
    unsigned int next_index = 0;

    memset(q->tone_level_idx_hi1, 0, sizeof(q->tone_level_idx_hi1));
    memset(q->tone_level_idx_mid, 0, sizeof(q->tone_level_idx_mid));
    memset(q->tone_level_idx_hi2, 0, sizeof(q->tone_level_idx_hi2));

    q->sub_packets_B = 0;
    sub_packets_D = 0;

    average_quantized_coeffs(q); // average elements in quantized_coeffs[max_ch][10][8]

    init_get_bits(&gb, q->compressed_data, q->compressed_size*8);
    qdm2_decode_sub_packet_header(&gb, &header);

    if (header.type < 2 || header.type >= 8) {
        q->has_errors = 1;
        av_log(NULL,AV_LOG_ERROR,"bad superblock type\n");
        return;
    }

    q->superblocktype_2_3 = (header.type == 2 || header.type == 3);
    packet_bytes = (q->compressed_size - get_bits_count(&gb) / 8);

    init_get_bits(&gb, header.data, header.size*8);

    if (header.type == 2 || header.type == 4 || header.type == 5) {
        int csum  = 257 * get_bits(&gb, 8);
            csum +=   2 * get_bits(&gb, 8);

        csum = qdm2_packet_checksum(q->compressed_data, q->checksum_size, csum);

        if (csum != 0) {
            q->has_errors = 1;
            av_log(NULL,AV_LOG_ERROR,"bad packet checksum\n");
            return;
        }
    }

    q->sub_packet_list_B[0].packet = NULL;
    q->sub_packet_list_D[0].packet = NULL;

    for (i = 0; i < 6; i++)
        if (--q->fft_level_exp[i] < 0)
            q->fft_level_exp[i] = 0;

    for (i = 0; packet_bytes > 0; i++) {
        int j;

<<<<<<< HEAD
        if (i>=FF_ARRAY_ELEMS(q->sub_packet_list_A)) {
=======
        if (i >= FF_ARRAY_ELEMS(q->sub_packet_list_A)) {
>>>>>>> 488f87be
            SAMPLES_NEEDED_2("too many packet bytes");
            return;
        }

        q->sub_packet_list_A[i].next = NULL;

        if (i > 0) {
            q->sub_packet_list_A[i - 1].next = &q->sub_packet_list_A[i];

            /* seek to next block */
            init_get_bits(&gb, header.data, header.size*8);
            skip_bits(&gb, next_index*8);

            if (next_index >= header.size)
                break;
        }

        /* decode subpacket */
        packet = &q->sub_packets[i];
        qdm2_decode_sub_packet_header(&gb, packet);
        next_index = packet->size + get_bits_count(&gb) / 8;
        sub_packet_size = ((packet->size > 0xff) ? 1 : 0) + packet->size + 2;

        if (packet->type == 0)
            break;

        if (sub_packet_size > packet_bytes) {
            if (packet->type != 10 && packet->type != 11 && packet->type != 12)
                break;
            packet->size += packet_bytes - sub_packet_size;
        }

        packet_bytes -= sub_packet_size;

        /* add subpacket to 'all subpackets' list */
        q->sub_packet_list_A[i].packet = packet;

        /* add subpacket to related list */
        if (packet->type == 8) {
            SAMPLES_NEEDED_2("packet type 8");
            return;
        } else if (packet->type >= 9 && packet->type <= 12) {
            /* packets for MPEG Audio like Synthesis Filter */
            QDM2_LIST_ADD(q->sub_packet_list_D, sub_packets_D, packet);
        } else if (packet->type == 13) {
            for (j = 0; j < 6; j++)
                q->fft_level_exp[j] = get_bits(&gb, 6);
        } else if (packet->type == 14) {
            for (j = 0; j < 6; j++)
                q->fft_level_exp[j] = qdm2_get_vlc(&gb, &fft_level_exp_vlc, 0, 2);
        } else if (packet->type == 15) {
            SAMPLES_NEEDED_2("packet type 15")
            return;
        } else if (packet->type >= 16 && packet->type < 48 && !fft_subpackets[packet->type - 16]) {
            /* packets for FFT */
            QDM2_LIST_ADD(q->sub_packet_list_B, q->sub_packets_B, packet);
        }
    } // Packet bytes loop

/* **************************************************************** */
    if (q->sub_packet_list_D[0].packet != NULL) {
        process_synthesis_subpackets(q, q->sub_packet_list_D);
        q->do_synth_filter = 1;
    } else if (q->do_synth_filter) {
        process_subpacket_10(q, NULL);
        process_subpacket_11(q, NULL);
        process_subpacket_12(q, NULL);
    }
/* **************************************************************** */
}


static void qdm2_fft_init_coefficient (QDM2Context *q, int sub_packet,
                       int offset, int duration, int channel,
                       int exp, int phase)
{
    if (q->fft_coefs_min_index[duration] < 0)
        q->fft_coefs_min_index[duration] = q->fft_coefs_index;

    q->fft_coefs[q->fft_coefs_index].sub_packet = ((sub_packet >= 16) ? (sub_packet - 16) : sub_packet);
    q->fft_coefs[q->fft_coefs_index].channel = channel;
    q->fft_coefs[q->fft_coefs_index].offset = offset;
    q->fft_coefs[q->fft_coefs_index].exp = exp;
    q->fft_coefs[q->fft_coefs_index].phase = phase;
    q->fft_coefs_index++;
}


static void qdm2_fft_decode_tones (QDM2Context *q, int duration, GetBitContext *gb, int b)
{
    int channel, stereo, phase, exp;
    int local_int_4,  local_int_8,  stereo_phase,  local_int_10;
    int local_int_14, stereo_exp, local_int_20, local_int_28;
    int n, offset;

    local_int_4 = 0;
    local_int_28 = 0;
    local_int_20 = 2;
    local_int_8 = (4 - duration);
    local_int_10 = 1 << (q->group_order - duration - 1);
    offset = 1;

    while (get_bits_left(gb)>0) {
        if (q->superblocktype_2_3) {
            while ((n = qdm2_get_vlc(gb, &vlc_tab_fft_tone_offset[local_int_8], 1, 2)) < 2) {
                if (get_bits_left(gb)<0) {
                    if(local_int_4 < q->group_size)
                        av_log(NULL, AV_LOG_ERROR, "overread in qdm2_fft_decode_tones()\n");
                    return;
                }
                offset = 1;
                if (n == 0) {
                    local_int_4 += local_int_10;
                    local_int_28 += (1 << local_int_8);
                } else {
                    local_int_4 += 8*local_int_10;
                    local_int_28 += (8 << local_int_8);
                }
            }
            offset += (n - 2);
        } else {
            offset += qdm2_get_vlc(gb, &vlc_tab_fft_tone_offset[local_int_8], 1, 2);
            while (offset >= (local_int_10 - 1)) {
                offset += (1 - (local_int_10 - 1));
                local_int_4  += local_int_10;
                local_int_28 += (1 << local_int_8);
            }
        }

        if (local_int_4 >= q->group_size)
            return;

        local_int_14 = (offset >> local_int_8);
        if (local_int_14 >= FF_ARRAY_ELEMS(fft_level_index_table))
            return;

        if (q->nb_channels > 1) {
            channel = get_bits1(gb);
            stereo = get_bits1(gb);
        } else {
            channel = 0;
            stereo = 0;
        }

        exp = qdm2_get_vlc(gb, (b ? &fft_level_exp_vlc : &fft_level_exp_alt_vlc), 0, 2);
        exp += q->fft_level_exp[fft_level_index_table[local_int_14]];
        exp = (exp < 0) ? 0 : exp;

        phase = get_bits(gb, 3);
        stereo_exp = 0;
        stereo_phase = 0;

        if (stereo) {
            stereo_exp = (exp - qdm2_get_vlc(gb, &fft_stereo_exp_vlc, 0, 1));
            stereo_phase = (phase - qdm2_get_vlc(gb, &fft_stereo_phase_vlc, 0, 1));
            if (stereo_phase < 0)
                stereo_phase += 8;
        }

        if (q->frequency_range > (local_int_14 + 1)) {
            int sub_packet = (local_int_20 + local_int_28);

            qdm2_fft_init_coefficient(q, sub_packet, offset, duration, channel, exp, phase);
            if (stereo)
                qdm2_fft_init_coefficient(q, sub_packet, offset, duration, (1 - channel), stereo_exp, stereo_phase);
        }

        offset++;
    }
}


static void qdm2_decode_fft_packets (QDM2Context *q)
{
    int i, j, min, max, value, type, unknown_flag;
    GetBitContext gb;

    if (q->sub_packet_list_B[0].packet == NULL)
        return;

    /* reset minimum indexes for FFT coefficients */
    q->fft_coefs_index = 0;
    for (i=0; i < 5; i++)
        q->fft_coefs_min_index[i] = -1;

    /* process subpackets ordered by type, largest type first */
    for (i = 0, max = 256; i < q->sub_packets_B; i++) {
        QDM2SubPacket *packet= NULL;

        /* find subpacket with largest type less than max */
        for (j = 0, min = 0; j < q->sub_packets_B; j++) {
            value = q->sub_packet_list_B[j].packet->type;
            if (value > min && value < max) {
                min = value;
                packet = q->sub_packet_list_B[j].packet;
            }
        }

        max = min;

        /* check for errors (?) */
        if (!packet)
            return;

        if (i == 0 && (packet->type < 16 || packet->type >= 48 || fft_subpackets[packet->type - 16]))
            return;

        /* decode FFT tones */
        init_get_bits (&gb, packet->data, packet->size*8);

        if (packet->type >= 32 && packet->type < 48 && !fft_subpackets[packet->type - 16])
            unknown_flag = 1;
        else
            unknown_flag = 0;

        type = packet->type;

        if ((type >= 17 && type < 24) || (type >= 33 && type < 40)) {
            int duration = q->sub_sampling + 5 - (type & 15);

            if (duration >= 0 && duration < 4)
                qdm2_fft_decode_tones(q, duration, &gb, unknown_flag);
        } else if (type == 31) {
            for (j=0; j < 4; j++)
                qdm2_fft_decode_tones(q, j, &gb, unknown_flag);
        } else if (type == 46) {
            for (j=0; j < 6; j++)
                q->fft_level_exp[j] = get_bits(&gb, 6);
            for (j=0; j < 4; j++)
            qdm2_fft_decode_tones(q, j, &gb, unknown_flag);
        }
    } // Loop on B packets

    /* calculate maximum indexes for FFT coefficients */
    for (i = 0, j = -1; i < 5; i++)
        if (q->fft_coefs_min_index[i] >= 0) {
            if (j >= 0)
                q->fft_coefs_max_index[j] = q->fft_coefs_min_index[i];
            j = i;
        }
    if (j >= 0)
        q->fft_coefs_max_index[j] = q->fft_coefs_index;
}


static void qdm2_fft_generate_tone (QDM2Context *q, FFTTone *tone)
{
   float level, f[6];
   int i;
   QDM2Complex c;
   const double iscale = 2.0*M_PI / 512.0;

    tone->phase += tone->phase_shift;

    /* calculate current level (maximum amplitude) of tone */
    level = fft_tone_envelope_table[tone->duration][tone->time_index] * tone->level;
    c.im = level * sin(tone->phase*iscale);
    c.re = level * cos(tone->phase*iscale);

    /* generate FFT coefficients for tone */
    if (tone->duration >= 3 || tone->cutoff >= 3) {
        tone->complex[0].im += c.im;
        tone->complex[0].re += c.re;
        tone->complex[1].im -= c.im;
        tone->complex[1].re -= c.re;
    } else {
        f[1] = -tone->table[4];
        f[0] =  tone->table[3] - tone->table[0];
        f[2] =  1.0 - tone->table[2] - tone->table[3];
        f[3] =  tone->table[1] + tone->table[4] - 1.0;
        f[4] =  tone->table[0] - tone->table[1];
        f[5] =  tone->table[2];
        for (i = 0; i < 2; i++) {
            tone->complex[fft_cutoff_index_table[tone->cutoff][i]].re += c.re * f[i];
            tone->complex[fft_cutoff_index_table[tone->cutoff][i]].im += c.im *((tone->cutoff <= i) ? -f[i] : f[i]);
        }
        for (i = 0; i < 4; i++) {
            tone->complex[i].re += c.re * f[i+2];
            tone->complex[i].im += c.im * f[i+2];
        }
    }

    /* copy the tone if it has not yet died out */
    if (++tone->time_index < ((1 << (5 - tone->duration)) - 1)) {
      memcpy(&q->fft_tones[q->fft_tone_end], tone, sizeof(FFTTone));
      q->fft_tone_end = (q->fft_tone_end + 1) % 1000;
    }
}


static void qdm2_fft_tone_synthesizer (QDM2Context *q, int sub_packet)
{
    int i, j, ch;
    const double iscale = 0.25 * M_PI;

    for (ch = 0; ch < q->channels; ch++) {
        memset(q->fft.complex[ch], 0, q->fft_size * sizeof(QDM2Complex));
    }


    /* apply FFT tones with duration 4 (1 FFT period) */
    if (q->fft_coefs_min_index[4] >= 0)
        for (i = q->fft_coefs_min_index[4]; i < q->fft_coefs_max_index[4]; i++) {
            float level;
            QDM2Complex c;

            if (q->fft_coefs[i].sub_packet != sub_packet)
                break;

            ch = (q->channels == 1) ? 0 : q->fft_coefs[i].channel;
            level = (q->fft_coefs[i].exp < 0) ? 0.0 : fft_tone_level_table[q->superblocktype_2_3 ? 0 : 1][q->fft_coefs[i].exp & 63];

            c.re = level * cos(q->fft_coefs[i].phase * iscale);
            c.im = level * sin(q->fft_coefs[i].phase * iscale);
            q->fft.complex[ch][q->fft_coefs[i].offset + 0].re += c.re;
            q->fft.complex[ch][q->fft_coefs[i].offset + 0].im += c.im;
            q->fft.complex[ch][q->fft_coefs[i].offset + 1].re -= c.re;
            q->fft.complex[ch][q->fft_coefs[i].offset + 1].im -= c.im;
        }

    /* generate existing FFT tones */
    for (i = q->fft_tone_end; i != q->fft_tone_start; ) {
        qdm2_fft_generate_tone(q, &q->fft_tones[q->fft_tone_start]);
        q->fft_tone_start = (q->fft_tone_start + 1) % 1000;
    }

    /* create and generate new FFT tones with duration 0 (long) to 3 (short) */
    for (i = 0; i < 4; i++)
        if (q->fft_coefs_min_index[i] >= 0) {
            for (j = q->fft_coefs_min_index[i]; j < q->fft_coefs_max_index[i]; j++) {
                int offset, four_i;
                FFTTone tone;

                if (q->fft_coefs[j].sub_packet != sub_packet)
                    break;

                four_i = (4 - i);
                offset = q->fft_coefs[j].offset >> four_i;
                ch = (q->channels == 1) ? 0 : q->fft_coefs[j].channel;

                if (offset < q->frequency_range) {
                    if (offset < 2)
                        tone.cutoff = offset;
                    else
                        tone.cutoff = (offset >= 60) ? 3 : 2;

                    tone.level = (q->fft_coefs[j].exp < 0) ? 0.0 : fft_tone_level_table[q->superblocktype_2_3 ? 0 : 1][q->fft_coefs[j].exp & 63];
                    tone.complex = &q->fft.complex[ch][offset];
                    tone.table = fft_tone_sample_table[i][q->fft_coefs[j].offset - (offset << four_i)];
                    tone.phase = 64 * q->fft_coefs[j].phase - (offset << 8) - 128;
                    tone.phase_shift = (2 * q->fft_coefs[j].offset + 1) << (7 - four_i);
                    tone.duration = i;
                    tone.time_index = 0;

                    qdm2_fft_generate_tone(q, &tone);
                }
            }
            q->fft_coefs_min_index[i] = j;
        }
}


static void qdm2_calculate_fft (QDM2Context *q, int channel, int sub_packet)
{
    const float gain = (q->channels == 1 && q->nb_channels == 2) ? 0.5f : 1.0f;
    float *out = q->output_buffer + channel;
    int i;
    q->fft.complex[channel][0].re *= 2.0f;
    q->fft.complex[channel][0].im = 0.0f;
    q->rdft_ctx.rdft_calc(&q->rdft_ctx, (FFTSample *)q->fft.complex[channel]);
    /* add samples to output buffer */
    for (i = 0; i < FFALIGN(q->fft_size, 8); i++) {
        out[0]           += q->fft.complex[channel][i].re * gain;
        out[q->channels] += q->fft.complex[channel][i].im * gain;
        out += 2 * q->channels;
    }
}


/**
 * @param q        context
 * @param index    subpacket number
 */
static void qdm2_synthesis_filter (QDM2Context *q, int index)
{
    int i, k, ch, sb_used, sub_sampling, dither_state = 0;

    /* copy sb_samples */
    sb_used = QDM2_SB_USED(q->sub_sampling);

    for (ch = 0; ch < q->channels; ch++)
        for (i = 0; i < 8; i++)
            for (k=sb_used; k < SBLIMIT; k++)
                q->sb_samples[ch][(8 * index) + i][k] = 0;

    for (ch = 0; ch < q->nb_channels; ch++) {
        float *samples_ptr = q->samples + ch;

        for (i = 0; i < 8; i++) {
            ff_mpa_synth_filter_float(&q->mpadsp,
                q->synth_buf[ch], &(q->synth_buf_offset[ch]),
                ff_mpa_synth_window_float, &dither_state,
                samples_ptr, q->nb_channels,
                q->sb_samples[ch][(8 * index) + i]);
            samples_ptr += 32 * q->nb_channels;
        }
    }

    /* add samples to output buffer */
    sub_sampling = (4 >> q->sub_sampling);

    for (ch = 0; ch < q->channels; ch++)
        for (i = 0; i < q->frame_size; i++)
            q->output_buffer[q->channels * i + ch] += (1 << 23) * q->samples[q->nb_channels * sub_sampling * i + ch];
}


/**
 * Init static data (does not depend on specific file)
 *
 * @param q    context
 */
static av_cold void qdm2_init(QDM2Context *q) {
    static int initialized = 0;

    if (initialized != 0)
        return;
    initialized = 1;

    qdm2_init_vlc();
    ff_mpa_synth_init_float(ff_mpa_synth_window_float);
    softclip_table_init();
    rnd_table_init();
    init_noise_samples();

    av_log(NULL, AV_LOG_DEBUG, "init done\n");
}


/**
 * Init parameters from codec extradata
 */
static av_cold int qdm2_decode_init(AVCodecContext *avctx)
{
    QDM2Context *s = avctx->priv_data;
    uint8_t *extradata;
    int extradata_size;
    int tmp_val, tmp, size;

    /* extradata parsing

    Structure:
    wave {
        frma (QDM2)
        QDCA
        QDCP
    }

    32  size (including this field)
    32  tag (=frma)
    32  type (=QDM2 or QDMC)

    32  size (including this field, in bytes)
    32  tag (=QDCA) // maybe mandatory parameters
    32  unknown (=1)
    32  channels (=2)
    32  samplerate (=44100)
    32  bitrate (=96000)
    32  block size (=4096)
    32  frame size (=256) (for one channel)
    32  packet size (=1300)

    32  size (including this field, in bytes)
    32  tag (=QDCP) // maybe some tuneable parameters
    32  float1 (=1.0)
    32  zero ?
    32  float2 (=1.0)
    32  float3 (=1.0)
    32  unknown (27)
    32  unknown (8)
    32  zero ?
    */

    if (!avctx->extradata || (avctx->extradata_size < 48)) {
        av_log(avctx, AV_LOG_ERROR, "extradata missing or truncated\n");
        return -1;
    }

    extradata = avctx->extradata;
    extradata_size = avctx->extradata_size;

    while (extradata_size > 7) {
        if (!memcmp(extradata, "frmaQDM", 7))
            break;
        extradata++;
        extradata_size--;
    }

    if (extradata_size < 12) {
        av_log(avctx, AV_LOG_ERROR, "not enough extradata (%i)\n",
               extradata_size);
        return -1;
    }

    if (memcmp(extradata, "frmaQDM", 7)) {
        av_log(avctx, AV_LOG_ERROR, "invalid headers, QDM? not found\n");
        return -1;
    }

    if (extradata[7] == 'C') {
//        s->is_qdmc = 1;
        av_log(avctx, AV_LOG_ERROR, "stream is QDMC version 1, which is not supported\n");
        return -1;
    }

    extradata += 8;
    extradata_size -= 8;

    size = AV_RB32(extradata);

    if(size > extradata_size){
        av_log(avctx, AV_LOG_ERROR, "extradata size too small, %i < %i\n",
               extradata_size, size);
        return -1;
    }

    extradata += 4;
    av_log(avctx, AV_LOG_DEBUG, "size: %d\n", size);
    if (AV_RB32(extradata) != MKBETAG('Q','D','C','A')) {
        av_log(avctx, AV_LOG_ERROR, "invalid extradata, expecting QDCA\n");
        return -1;
    }

    extradata += 8;

    avctx->channels = s->nb_channels = s->channels = AV_RB32(extradata);
    extradata += 4;
    if (s->channels <= 0 || s->channels > MPA_MAX_CHANNELS) {
        av_log(avctx, AV_LOG_ERROR, "Invalid number of channels\n");
        return AVERROR_INVALIDDATA;
    }
    avctx->channel_layout = avctx->channels == 2 ? AV_CH_LAYOUT_STEREO :
                                                   AV_CH_LAYOUT_MONO;

    avctx->sample_rate = AV_RB32(extradata);
    extradata += 4;

    avctx->bit_rate = AV_RB32(extradata);
    extradata += 4;

    s->group_size = AV_RB32(extradata);
    extradata += 4;

    s->fft_size = AV_RB32(extradata);
    extradata += 4;

    s->checksum_size = AV_RB32(extradata);
    if (s->checksum_size >= 1U << 28) {
        av_log(avctx, AV_LOG_ERROR, "data block size too large (%u)\n", s->checksum_size);
        return AVERROR_INVALIDDATA;
    }

    s->fft_order = av_log2(s->fft_size) + 1;

    // something like max decodable tones
    s->group_order = av_log2(s->group_size) + 1;
    s->frame_size = s->group_size / 16; // 16 iterations per super block

    if (s->frame_size > QDM2_MAX_FRAME_SIZE)
        return AVERROR_INVALIDDATA;

    s->sub_sampling = s->fft_order - 7;
    s->frequency_range = 255 / (1 << (2 - s->sub_sampling));

    switch ((s->sub_sampling * 2 + s->channels - 1)) {
        case 0: tmp = 40; break;
        case 1: tmp = 48; break;
        case 2: tmp = 56; break;
        case 3: tmp = 72; break;
        case 4: tmp = 80; break;
        case 5: tmp = 100;break;
        default: tmp=s->sub_sampling; break;
    }
    tmp_val = 0;
    if ((tmp * 1000) < avctx->bit_rate)  tmp_val = 1;
    if ((tmp * 1440) < avctx->bit_rate)  tmp_val = 2;
    if ((tmp * 1760) < avctx->bit_rate)  tmp_val = 3;
    if ((tmp * 2240) < avctx->bit_rate)  tmp_val = 4;
    s->cm_table_select = tmp_val;

    if (s->sub_sampling == 0)
        tmp = 7999;
    else
        tmp = ((-(s->sub_sampling -1)) & 8000) + 20000;
    /*
    0: 7999 -> 0
    1: 20000 -> 2
    2: 28000 -> 2
    */
    if (tmp < 8000)
        s->coeff_per_sb_select = 0;
    else if (tmp <= 16000)
        s->coeff_per_sb_select = 1;
    else
        s->coeff_per_sb_select = 2;

    // Fail on unknown fft order
    if ((s->fft_order < 7) || (s->fft_order > 9)) {
        av_log(avctx, AV_LOG_ERROR, "Unknown FFT order (%d), contact the developers!\n", s->fft_order);
        return -1;
    }

    ff_rdft_init(&s->rdft_ctx, s->fft_order, IDFT_C2R);
    ff_mpadsp_init(&s->mpadsp);

    qdm2_init(s);

    avctx->sample_fmt = AV_SAMPLE_FMT_S16;

    return 0;
}


static av_cold int qdm2_decode_close(AVCodecContext *avctx)
{
    QDM2Context *s = avctx->priv_data;

    ff_rdft_end(&s->rdft_ctx);

    return 0;
}


static int qdm2_decode (QDM2Context *q, const uint8_t *in, int16_t *out)
{
    int ch, i;
    const int frame_size = (q->frame_size * q->channels);

    if((unsigned)frame_size > FF_ARRAY_ELEMS(q->output_buffer)/2)
        return -1;

    /* select input buffer */
    q->compressed_data = in;
    q->compressed_size = q->checksum_size;

    /* copy old block, clear new block of output samples */
    memmove(q->output_buffer, &q->output_buffer[frame_size], frame_size * sizeof(float));
    memset(&q->output_buffer[frame_size], 0, frame_size * sizeof(float));

    /* decode block of QDM2 compressed data */
    if (q->sub_packet == 0) {
        q->has_errors = 0; // zero it for a new super block
        av_log(NULL,AV_LOG_DEBUG,"Superblock follows\n");
        qdm2_decode_super_block(q);
    }

    /* parse subpackets */
    if (!q->has_errors) {
        if (q->sub_packet == 2)
            qdm2_decode_fft_packets(q);

        qdm2_fft_tone_synthesizer(q, q->sub_packet);
    }

    /* sound synthesis stage 1 (FFT) */
    for (ch = 0; ch < q->channels; ch++) {
        qdm2_calculate_fft(q, ch, q->sub_packet);

        if (!q->has_errors && q->sub_packet_list_C[0].packet != NULL) {
            SAMPLES_NEEDED_2("has errors, and C list is not empty")
            return -1;
        }
    }

    /* sound synthesis stage 2 (MPEG audio like synthesis filter) */
    if (!q->has_errors && q->do_synth_filter)
        qdm2_synthesis_filter(q, q->sub_packet);

    q->sub_packet = (q->sub_packet + 1) % 16;

    /* clip and convert output float[] to 16bit signed samples */
    for (i = 0; i < frame_size; i++) {
        int value = (int)q->output_buffer[i];

        if (value > SOFTCLIP_THRESHOLD)
            value = (value >  HARDCLIP_THRESHOLD) ?  32767 :  softclip_table[ value - SOFTCLIP_THRESHOLD];
        else if (value < -SOFTCLIP_THRESHOLD)
            value = (value < -HARDCLIP_THRESHOLD) ? -32767 : -softclip_table[-value - SOFTCLIP_THRESHOLD];

        out[i] = value;
    }

    return 0;
}


static int qdm2_decode_frame(AVCodecContext *avctx, void *data,
                             int *got_frame_ptr, AVPacket *avpkt)
{
    AVFrame *frame     = data;
    const uint8_t *buf = avpkt->data;
    int buf_size = avpkt->size;
    QDM2Context *s = avctx->priv_data;
    int16_t *out;
    int i, ret;

    if(!buf)
        return 0;
    if(buf_size < s->checksum_size)
        return -1;

    /* get output buffer */
    frame->nb_samples = 16 * s->frame_size;
    if ((ret = ff_get_buffer(avctx, frame)) < 0) {
        av_log(avctx, AV_LOG_ERROR, "get_buffer() failed\n");
        return ret;
    }
    out = (int16_t *)frame->data[0];

    for (i = 0; i < 16; i++) {
        if (qdm2_decode(s, buf, out) < 0)
            return -1;
        out += s->channels * s->frame_size;
    }

    *got_frame_ptr = 1;

    return s->checksum_size;
}

AVCodec ff_qdm2_decoder =
{
    .name           = "qdm2",
    .type           = AVMEDIA_TYPE_AUDIO,
    .id             = AV_CODEC_ID_QDM2,
    .priv_data_size = sizeof(QDM2Context),
    .init           = qdm2_decode_init,
    .close          = qdm2_decode_close,
    .decode         = qdm2_decode_frame,
    .capabilities   = CODEC_CAP_DR1,
    .long_name      = NULL_IF_CONFIG_SMALL("QDesign Music Codec 2"),
};<|MERGE_RESOLUTION|>--- conflicted
+++ resolved
@@ -1257,11 +1257,7 @@
     for (i = 0; packet_bytes > 0; i++) {
         int j;
 
-<<<<<<< HEAD
-        if (i>=FF_ARRAY_ELEMS(q->sub_packet_list_A)) {
-=======
         if (i >= FF_ARRAY_ELEMS(q->sub_packet_list_A)) {
->>>>>>> 488f87be
             SAMPLES_NEEDED_2("too many packet bytes");
             return;
         }
