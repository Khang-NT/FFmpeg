--- conflicted
+++ resolved
@@ -49,30 +49,21 @@
     unsigned char buffer[BUFFER_SIZE], *buf_ptr, *buf_end;
     int line_count;
     int http_code;
-<<<<<<< HEAD
-    int64_t chunksize;      /**< Used if "Transfer-Encoding: chunked" otherwise -1. */
+    /* Used if "Transfer-Encoding: chunked" otherwise -1. */
+    int64_t chunksize;
     char *content_type;
     char *user_agent;
     int64_t off, filesize, req_end_offset;
     int icy_data_read;      ///< how much data was read since last ICY metadata packet
     int icy_metaint;        ///< after how many bytes of read data a new metadata packet will be found
-=======
-    /* Used if "Transfer-Encoding: chunked" otherwise -1. */
-    int64_t chunksize;
-    int64_t off, filesize;
->>>>>>> 738d68de
     char *location;
     HTTPAuthState auth_state;
     HTTPAuthState proxy_auth_state;
     char *headers;
-<<<<<<< HEAD
-    int willclose;          /**< Set if the server correctly handles Connection: close and will close the connection after feeding us the content. */
-    int seekable;           /**< Control seekability, 0 = disable, 1 = enable, -1 = probe. */
-=======
     /* Set if the server correctly handles Connection: close and will close
      * the connection after feeding us the content. */
     int willclose;
->>>>>>> 738d68de
+    int seekable;           /**< Control seekability, 0 = disable, 1 = enable, -1 = probe. */
     int chunked_post;
     /* A flag which indicates if the end of chunked encoding has been sent. */
     int end_chunked_post;
