/*
 * FLV demuxer
 * Copyright (c) 2003 The FFmpeg Project
 *
 * This demuxer will generate a 1 byte extradata for VP6F content.
 * It is composed of:
 *  - upper 4bits: difference between encoded width and visible width
 *  - lower 4bits: difference between encoded height and visible height
 *
 * This file is part of FFmpeg.
 *
 * FFmpeg is free software; you can redistribute it and/or
 * modify it under the terms of the GNU Lesser General Public
 * License as published by the Free Software Foundation; either
 * version 2.1 of the License, or (at your option) any later version.
 *
 * FFmpeg is distributed in the hope that it will be useful,
 * but WITHOUT ANY WARRANTY; without even the implied warranty of
 * MERCHANTABILITY or FITNESS FOR A PARTICULAR PURPOSE.  See the GNU
 * Lesser General Public License for more details.
 *
 * You should have received a copy of the GNU Lesser General Public
 * License along with FFmpeg; if not, write to the Free Software
 * Foundation, Inc., 51 Franklin Street, Fifth Floor, Boston, MA 02110-1301 USA
 */

#include "libavutil/avstring.h"
#include "libavutil/dict.h"
#include "libavutil/intfloat.h"
#include "libavutil/mathematics.h"
#include "libavcodec/bytestream.h"
#include "libavcodec/mpeg4audio.h"
#include "avformat.h"
#include "internal.h"
#include "avio_internal.h"
#include "flv.h"

<<<<<<< HEAD
=======
#define KEYFRAMES_TAG            "keyframes"
#define KEYFRAMES_TIMESTAMP_TAG  "times"
#define KEYFRAMES_BYTEOFFSET_TAG "filepositions"

#define VALIDATE_INDEX_TS_THRESH 2500

>>>>>>> d10319d8
typedef struct {
    int wrong_dts; ///< wrong dts due to negative cts
    uint8_t *new_extradata[FLV_STREAM_TYPE_NB];
    int      new_extradata_size[FLV_STREAM_TYPE_NB];
    int      last_sample_rate;
    int      last_channels;
    struct {
        int64_t dts;
        int64_t pos;
    } validate_index[2];
    int validate_next;
    int validate_count;
} FLVContext;

static int flv_probe(AVProbeData *p)
{
    const uint8_t *d;

    d = p->buf;
    if (d[0] == 'F' && d[1] == 'L' && d[2] == 'V' && d[3] < 5 && d[5]==0 && AV_RB32(d+5)>8) {
        return AVPROBE_SCORE_MAX;
    }
    return 0;
}

static void flv_set_audio_codec(AVFormatContext *s, AVStream *astream, AVCodecContext *acodec, int flv_codecid) {
    switch(flv_codecid) {
        //no distinction between S16 and S8 PCM codec flags
        case FLV_CODECID_PCM:
            acodec->codec_id = acodec->bits_per_coded_sample == 8 ? CODEC_ID_PCM_U8 :
#if HAVE_BIGENDIAN
                                CODEC_ID_PCM_S16BE;
#else
                                CODEC_ID_PCM_S16LE;
#endif
            break;
        case FLV_CODECID_PCM_LE:
            acodec->codec_id = acodec->bits_per_coded_sample == 8 ? CODEC_ID_PCM_U8 : CODEC_ID_PCM_S16LE; break;
        case FLV_CODECID_AAC  : acodec->codec_id = CODEC_ID_AAC;                                    break;
        case FLV_CODECID_ADPCM: acodec->codec_id = CODEC_ID_ADPCM_SWF;                              break;
        case FLV_CODECID_SPEEX:
            acodec->codec_id = CODEC_ID_SPEEX;
            acodec->sample_rate = 16000;
            break;
        case FLV_CODECID_MP3  : acodec->codec_id = CODEC_ID_MP3      ; astream->need_parsing = AVSTREAM_PARSE_FULL; break;
        case FLV_CODECID_NELLYMOSER_8KHZ_MONO:
            acodec->sample_rate = 8000; //in case metadata does not otherwise declare samplerate
            acodec->codec_id = CODEC_ID_NELLYMOSER;
            break;
        case FLV_CODECID_NELLYMOSER_16KHZ_MONO:
            acodec->sample_rate = 16000;
            acodec->codec_id = CODEC_ID_NELLYMOSER;
            break;
        case FLV_CODECID_NELLYMOSER:
            acodec->codec_id = CODEC_ID_NELLYMOSER;
            break;
        default:
            av_log(s, AV_LOG_INFO, "Unsupported audio codec (%x)\n", flv_codecid >> FLV_AUDIO_CODECID_OFFSET);
            acodec->codec_tag = flv_codecid >> FLV_AUDIO_CODECID_OFFSET;
    }
}

static int flv_set_video_codec(AVFormatContext *s, AVStream *vstream, int flv_codecid) {
    AVCodecContext *vcodec = vstream->codec;
    switch(flv_codecid) {
        case FLV_CODECID_H263  : vcodec->codec_id = CODEC_ID_FLV1   ; break;
        case FLV_CODECID_REALH263: vcodec->codec_id = CODEC_ID_H263 ; break; // Really mean it this time
        case FLV_CODECID_SCREEN: vcodec->codec_id = CODEC_ID_FLASHSV; break;
        case FLV_CODECID_SCREEN2: vcodec->codec_id = CODEC_ID_FLASHSV2; break;
        case FLV_CODECID_VP6   : vcodec->codec_id = CODEC_ID_VP6F   ;
        case FLV_CODECID_VP6A  :
            if(flv_codecid == FLV_CODECID_VP6A)
                vcodec->codec_id = CODEC_ID_VP6A;
            if(vcodec->extradata_size != 1) {
                vcodec->extradata_size = 1;
                vcodec->extradata = av_malloc(1);
            }
            vcodec->extradata[0] = avio_r8(s->pb);
            return 1; // 1 byte body size adjustment for flv_read_packet()
        case FLV_CODECID_H264:
            vcodec->codec_id = CODEC_ID_H264;
            return 3; // not 4, reading packet type will consume one byte
        case FLV_CODECID_MPEG4:
            vcodec->codec_id = CODEC_ID_MPEG4;
            return 3;
        default:
            av_log(s, AV_LOG_INFO, "Unsupported video codec (%x)\n", flv_codecid);
            vcodec->codec_tag = flv_codecid;
    }

    return 0;
}

static int amf_get_string(AVIOContext *ioc, char *buffer, int buffsize) {
    int length = avio_rb16(ioc);
    if(length >= buffsize) {
        avio_skip(ioc, length);
        return -1;
    }

    avio_read(ioc, buffer, length);

    buffer[length] = '\0';

    return length;
}

static int parse_keyframes_index(AVFormatContext *s, AVIOContext *ioc, AVStream *vstream, int64_t max_pos) {
<<<<<<< HEAD
    unsigned int timeslen = 0, fileposlen = 0, i;
=======
    FLVContext *flv = s->priv_data;
    unsigned int arraylen = 0, timeslen = 0, fileposlen = 0, i;
    double num_val;
>>>>>>> d10319d8
    char str_val[256];
    int64_t *times = NULL;
    int64_t *filepositions = NULL;
    int ret = AVERROR(ENOSYS);
    int64_t initial_pos = avio_tell(ioc);
<<<<<<< HEAD

    if(vstream->nb_index_entries>0){
        av_log(s, AV_LOG_WARNING, "Skiping duplicate index\n");
        return 0;
    }
=======
>>>>>>> d10319d8

    if (s->flags & AVFMT_FLAG_IGNIDX)
        return 0;

    while (avio_tell(ioc) < max_pos - 2 && amf_get_string(ioc, str_val, sizeof(str_val)) > 0) {
        int64_t** current_array;
        unsigned int arraylen;

        // Expect array object in context
        if (avio_r8(ioc) != AMF_DATA_TYPE_ARRAY)
            break;

        arraylen = avio_rb32(ioc);
        if(arraylen>>28)
            break;

        if       (!strcmp(KEYFRAMES_TIMESTAMP_TAG , str_val) && !times){
            current_array= &times;
            timeslen= arraylen;
        }else if (!strcmp(KEYFRAMES_BYTEOFFSET_TAG, str_val) && !filepositions){
            current_array= &filepositions;
            fileposlen= arraylen;
        }else // unexpected metatag inside keyframes, will not use such metadata for indexing
            break;

        if (!(*current_array = av_mallocz(sizeof(**current_array) * arraylen))) {
            ret = AVERROR(ENOMEM);
            goto finish;
        }

        for (i = 0; i < arraylen && avio_tell(ioc) < max_pos - 1; i++) {
            if (avio_r8(ioc) != AMF_DATA_TYPE_NUMBER)
                goto invalid;
            current_array[0][i] = av_int2double(avio_rb64(ioc));
        }
        if (times && filepositions) {
            // All done, exiting at a position allowing amf_parse_object
            // to finish parsing the object
            ret = 0;
            break;
        }
    }

<<<<<<< HEAD
    if (timeslen == fileposlen && fileposlen>1 && max_pos <= filepositions[0]) {
        int64_t av_unused dts, size0, size1;
        avio_seek(ioc, filepositions[1]-4, SEEK_SET);
        size0 = avio_rb32(ioc);
                avio_r8(ioc);
        size1 = avio_rb24(ioc);
        dts   = avio_rb24(ioc);
        dts  |= avio_r8(ioc) << 24;
        if (size0 > filepositions[1] || FFABS(dts - times[1]*1000)>5000/*arbitraray threshold to detect invalid index*/)
            goto invalid;
        for(i = 0; i < timeslen; i++)
            av_add_index_entry(vstream, filepositions[i], times[i]*1000,
                               0, 0, AVINDEX_KEYFRAME);
    } else {
invalid:
=======
    if (!ret && timeslen == fileposlen) {
        for (i = 0; i < fileposlen; i++) {
            av_add_index_entry(vstream, filepositions[i], times[i]*1000,
                               0, 0, AVINDEX_KEYFRAME);
            if (i < 2) {
                flv->validate_index[i].pos = filepositions[i];
                flv->validate_index[i].dts = times[i] * 1000;
                flv->validate_count = i + 1;
            }
        }
    } else
>>>>>>> d10319d8
        av_log(s, AV_LOG_WARNING, "Invalid keyframes object, skipping.\n");
    }

finish:
    av_freep(&times);
    av_freep(&filepositions);
    avio_seek(ioc, initial_pos, SEEK_SET);
    return ret;
}

static int amf_parse_object(AVFormatContext *s, AVStream *astream, AVStream *vstream, const char *key, int64_t max_pos, int depth) {
    AVCodecContext *acodec, *vcodec;
    AVIOContext *ioc;
    AMFDataType amf_type;
    char str_val[256];
    double num_val;

    num_val = 0;
    ioc = s->pb;

    amf_type = avio_r8(ioc);

    switch(amf_type) {
        case AMF_DATA_TYPE_NUMBER:
            num_val = av_int2double(avio_rb64(ioc)); break;
        case AMF_DATA_TYPE_BOOL:
            num_val = avio_r8(ioc); break;
        case AMF_DATA_TYPE_STRING:
            if(amf_get_string(ioc, str_val, sizeof(str_val)) < 0)
                return -1;
            break;
        case AMF_DATA_TYPE_OBJECT:
            if ((vstream || astream) && ioc->seekable && key && !strcmp(KEYFRAMES_TAG, key) && depth == 1)
                if (parse_keyframes_index(s, ioc, vstream ? vstream : astream,
                                          max_pos) < 0)
                    av_log(s, AV_LOG_ERROR, "Keyframe index parsing failed\n");

            while (avio_tell(ioc) < max_pos - 2 && amf_get_string(ioc, str_val, sizeof(str_val)) > 0) {
                if (amf_parse_object(s, astream, vstream, str_val, max_pos, depth + 1) < 0)
                    return -1; //if we couldn't skip, bomb out.
            }
            if(avio_r8(ioc) != AMF_END_OF_OBJECT)
                return -1;
            break;
        case AMF_DATA_TYPE_NULL:
        case AMF_DATA_TYPE_UNDEFINED:
        case AMF_DATA_TYPE_UNSUPPORTED:
            break; //these take up no additional space
        case AMF_DATA_TYPE_MIXEDARRAY:
            avio_skip(ioc, 4); //skip 32-bit max array index
            while(avio_tell(ioc) < max_pos - 2 && amf_get_string(ioc, str_val, sizeof(str_val)) > 0) {
                //this is the only case in which we would want a nested parse to not skip over the object
                if(amf_parse_object(s, astream, vstream, str_val, max_pos, depth + 1) < 0)
                    return -1;
            }
            if(avio_r8(ioc) != AMF_END_OF_OBJECT)
                return -1;
            break;
        case AMF_DATA_TYPE_ARRAY: {
            unsigned int arraylen, i;

            arraylen = avio_rb32(ioc);
            for(i = 0; i < arraylen && avio_tell(ioc) < max_pos - 1; i++) {
                if(amf_parse_object(s, NULL, NULL, NULL, max_pos, depth + 1) < 0)
                    return -1; //if we couldn't skip, bomb out.
            }
        }
            break;
        case AMF_DATA_TYPE_DATE:
            avio_skip(ioc, 8 + 2); //timestamp (double) and UTC offset (int16)
            break;
        default: //unsupported type, we couldn't skip
            return -1;
    }

    if(depth == 1 && key) { //only look for metadata values when we are not nested and key != NULL
        acodec = astream ? astream->codec : NULL;
        vcodec = vstream ? vstream->codec : NULL;

        if (amf_type == AMF_DATA_TYPE_NUMBER) {
            if (!strcmp(key, "duration"))
                s->duration = num_val * AV_TIME_BASE;
            else if (!strcmp(key, "videodatarate") && vcodec && 0 <= (int)(num_val * 1024.0))
                vcodec->bit_rate = num_val * 1024.0;
            else if (!strcmp(key, "audiodatarate") && acodec && 0 <= (int)(num_val * 1024.0))
                acodec->bit_rate = num_val * 1024.0;
        }

        if (amf_type == AMF_DATA_TYPE_OBJECT && s->nb_streams == 1 &&
           ((!acodec && !strcmp(key, "audiocodecid")) ||
            (!vcodec && !strcmp(key, "videocodecid"))))
                s->ctx_flags &= ~AVFMTCTX_NOHEADER; //If there is either audio/video missing, codecid will be an empty object

        if (!strcmp(key, "duration")        ||
            !strcmp(key, "filesize")        ||
            !strcmp(key, "width")           ||
            !strcmp(key, "height")          ||
            !strcmp(key, "videodatarate")   ||
            !strcmp(key, "framerate")       ||
            !strcmp(key, "videocodecid")    ||
            !strcmp(key, "audiodatarate")   ||
            !strcmp(key, "audiosamplerate") ||
            !strcmp(key, "audiosamplesize") ||
            !strcmp(key, "stereo")          ||
            !strcmp(key, "audiocodecid"))
            return 0;

        if(amf_type == AMF_DATA_TYPE_BOOL) {
            av_strlcpy(str_val, num_val > 0 ? "true" : "false", sizeof(str_val));
            av_dict_set(&s->metadata, key, str_val, 0);
        } else if(amf_type == AMF_DATA_TYPE_NUMBER) {
            snprintf(str_val, sizeof(str_val), "%.f", num_val);
            av_dict_set(&s->metadata, key, str_val, 0);
        } else if (amf_type == AMF_DATA_TYPE_STRING)
            av_dict_set(&s->metadata, key, str_val, 0);
    }

    return 0;
}

static int flv_read_metabody(AVFormatContext *s, int64_t next_pos) {
    AMFDataType type;
    AVStream *stream, *astream, *vstream, *dstream;
    AVIOContext *ioc;
    int i;
    char buffer[11]; //only needs to hold the string "onMetaData". Anything longer is something we don't want.

    vstream = astream = dstream = NULL;
    ioc = s->pb;

    //first object needs to be "onMetaData" string
    type = avio_r8(ioc);
    if(type != AMF_DATA_TYPE_STRING || amf_get_string(ioc, buffer, sizeof(buffer)) < 0 || strcmp(buffer, "onMetaData"))
        return -1;

    //find the streams now so that amf_parse_object doesn't need to do the lookup every time it is called.
    for(i = 0; i < s->nb_streams; i++) {
        stream = s->streams[i];
        if(stream->codec->codec_type == AVMEDIA_TYPE_VIDEO) vstream = stream;
        else if(stream->codec->codec_type == AVMEDIA_TYPE_AUDIO) astream = stream;
        else if(stream->codec->codec_type == AVMEDIA_TYPE_DATA) dstream = stream;
    }

    //parse the second object (we want a mixed array)
    if(amf_parse_object(s, astream, vstream, buffer, next_pos, 0) < 0)
        return -1;

    return 0;
}

static AVStream *create_stream(AVFormatContext *s, int stream_type){
    AVStream *st = avformat_new_stream(s, NULL);
    if (!st)
        return NULL;
    st->id = stream_type;
    switch(stream_type) {
        case FLV_STREAM_TYPE_VIDEO:    st->codec->codec_type = AVMEDIA_TYPE_VIDEO;    break;
        case FLV_STREAM_TYPE_AUDIO:    st->codec->codec_type = AVMEDIA_TYPE_AUDIO;    break;
        case FLV_STREAM_TYPE_DATA:
            st->codec->codec_type = AVMEDIA_TYPE_DATA;
            st->codec->codec_id = CODEC_ID_NONE; // Going to rely on copy for now
            av_log(s, AV_LOG_DEBUG, "Data stream created\n");
    }
    if(s->nb_streams>=3 ||(   s->nb_streams==2
                           && s->streams[0]->codec->codec_type != AVMEDIA_TYPE_DATA
                           && s->streams[1]->codec->codec_type != AVMEDIA_TYPE_DATA))
        s->ctx_flags &= ~AVFMTCTX_NOHEADER;

    avpriv_set_pts_info(st, 32, 1, 1000); /* 32 bit pts in ms */
    return st;
}

static int flv_read_header(AVFormatContext *s)
{
    int offset, flags;

    avio_skip(s->pb, 4);
    flags = avio_r8(s->pb);
    /* old flvtool cleared this field */
    /* FIXME: better fix needed */
    if (!flags) {
        flags = FLV_HEADER_FLAG_HASVIDEO | FLV_HEADER_FLAG_HASAUDIO;
        av_log(s, AV_LOG_WARNING, "Broken FLV file, which says no streams present, this might fail\n");
    }
        s->ctx_flags |= AVFMTCTX_NOHEADER;

    if(flags & FLV_HEADER_FLAG_HASVIDEO){
        if(!create_stream(s, FLV_STREAM_TYPE_VIDEO))
            return AVERROR(ENOMEM);
    }
    if(flags & FLV_HEADER_FLAG_HASAUDIO){
        if(!create_stream(s, FLV_STREAM_TYPE_AUDIO))
            return AVERROR(ENOMEM);
    }
    // Flag doesn't indicate whether or not there is script-data present. Must
    // create that stream if it's encountered.

    offset = avio_rb32(s->pb);
    avio_seek(s->pb, offset, SEEK_SET);
    avio_skip(s->pb, 4);

    s->start_time = 0;

    return 0;
}

static int flv_read_close(AVFormatContext *s)
{
    int i;
    FLVContext *flv = s->priv_data;
    for(i=0; i<FLV_STREAM_TYPE_NB; i++)
        av_freep(&flv->new_extradata[i]);
    return 0;
}

static int flv_get_extradata(AVFormatContext *s, AVStream *st, int size)
{
    av_free(st->codec->extradata);
    st->codec->extradata = av_mallocz(size + FF_INPUT_BUFFER_PADDING_SIZE);
    if (!st->codec->extradata)
        return AVERROR(ENOMEM);
    st->codec->extradata_size = size;
    avio_read(s->pb, st->codec->extradata, st->codec->extradata_size);
    return 0;
}

static int flv_queue_extradata(FLVContext *flv, AVIOContext *pb, int stream,
                               int size)
{
    av_free(flv->new_extradata[stream]);
    flv->new_extradata[stream] = av_mallocz(size + FF_INPUT_BUFFER_PADDING_SIZE);
    if (!flv->new_extradata[stream])
        return AVERROR(ENOMEM);
    flv->new_extradata_size[stream] = size;
    avio_read(pb, flv->new_extradata[stream], size);
    return 0;
}

static void clear_index_entries(AVFormatContext *s, int64_t pos)
{
    int i, j, out;
    av_log(s, AV_LOG_WARNING, "Found invalid index entries, clearing the index.\n");
    for (i = 0; i < s->nb_streams; i++) {
        AVStream *st = s->streams[i];
        /* Remove all index entries that point to >= pos */
        out = 0;
        for (j = 0; j < st->nb_index_entries; j++) {
            if (st->index_entries[j].pos < pos)
                st->index_entries[out++] = st->index_entries[j];
        }
        st->nb_index_entries = out;
    }
}

static int flv_read_packet(AVFormatContext *s, AVPacket *pkt)
{
    FLVContext *flv = s->priv_data;
    int ret, i, type, size, flags;
    int stream_type=-1;
    int64_t next, pos;
    int64_t dts, pts = AV_NOPTS_VALUE;
    int av_uninit(channels);
    int av_uninit(sample_rate);
    AVStream *st = NULL;

 for(;;avio_skip(s->pb, 4)){ /* pkt size is repeated at end. skip it */
    pos = avio_tell(s->pb);
    type = avio_r8(s->pb);
    size = avio_rb24(s->pb);
    dts = avio_rb24(s->pb);
    dts |= avio_r8(s->pb) << 24;
    av_dlog(s, "type:%d, size:%d, dts:%"PRId64"\n", type, size, dts);
    if (url_feof(s->pb))
        return AVERROR_EOF;
    avio_skip(s->pb, 3); /* stream id, always 0 */
    flags = 0;

    if (flv->validate_next < flv->validate_count) {
        int64_t validate_pos = flv->validate_index[flv->validate_next].pos;
        if (pos == validate_pos) {
            if (FFABS(dts - flv->validate_index[flv->validate_next].dts) <=
                VALIDATE_INDEX_TS_THRESH) {
                flv->validate_next++;
            } else {
                clear_index_entries(s, validate_pos);
                flv->validate_count = 0;
            }
        } else if (pos > validate_pos) {
            clear_index_entries(s, validate_pos);
            flv->validate_count = 0;
        }
    }

    if(size == 0)
        continue;

    next= size + avio_tell(s->pb);

    if (type == FLV_TAG_TYPE_AUDIO) {
        stream_type=FLV_STREAM_TYPE_AUDIO;
        flags = avio_r8(s->pb);
        size--;
    } else if (type == FLV_TAG_TYPE_VIDEO) {
        stream_type=FLV_STREAM_TYPE_VIDEO;
        flags = avio_r8(s->pb);
        size--;
        if ((flags & 0xf0) == 0x50) /* video info / command frame */
            goto skip;
    } else if (type == FLV_TAG_TYPE_META) {
        if (size > 13+1+4 && dts == 0) { // Header-type metadata stuff
            flv_read_metabody(s, next);
            goto skip;
        } else if (dts != 0) { // Script-data "special" metadata frames - don't skip
            stream_type=FLV_STREAM_TYPE_DATA;
        } else {
            goto skip;
        }
    } else {
        av_log(s, AV_LOG_DEBUG, "skipping flv packet: type %d, size %d, flags %d\n", type, size, flags);
    skip:
        avio_seek(s->pb, next, SEEK_SET);
        continue;
    }

    /* skip empty data packets */
    if (!size)
        continue;

    /* now find stream */
    for(i=0;i<s->nb_streams;i++) {
        st = s->streams[i];
        if (st->id == stream_type)
            break;
    }
    if(i == s->nb_streams){
        av_log(s, AV_LOG_WARNING, "Stream discovered after head already parsed\n");
        st= create_stream(s, stream_type);
    }
    av_dlog(s, "%d %X %d \n", stream_type, flags, st->discard);
    if(  (st->discard >= AVDISCARD_NONKEY && !((flags & FLV_VIDEO_FRAMETYPE_MASK) == FLV_FRAME_KEY || (stream_type == FLV_STREAM_TYPE_AUDIO)))
       ||(st->discard >= AVDISCARD_BIDIR  &&  ((flags & FLV_VIDEO_FRAMETYPE_MASK) == FLV_FRAME_DISP_INTER && (stream_type == FLV_STREAM_TYPE_VIDEO)))
       || st->discard >= AVDISCARD_ALL
       ){
        avio_seek(s->pb, next, SEEK_SET);
        continue;
    }
    if ((flags & FLV_VIDEO_FRAMETYPE_MASK) == FLV_FRAME_KEY)
        av_add_index_entry(st, pos, dts, size, 0, AVINDEX_KEYFRAME);
    break;
 }

    // if not streamed and no duration from metadata then seek to end to find the duration from the timestamps
    if(s->pb->seekable && (!s->duration || s->duration==AV_NOPTS_VALUE)){
        int size;
        const int64_t pos= avio_tell(s->pb);
        const int64_t fsize= avio_size(s->pb);
        avio_seek(s->pb, fsize-4, SEEK_SET);
        size= avio_rb32(s->pb);
        avio_seek(s->pb, fsize-3-size, SEEK_SET);
        if(size == avio_rb24(s->pb) + 11){
            uint32_t ts = avio_rb24(s->pb);
            ts |= avio_r8(s->pb) << 24;
            s->duration = ts * (int64_t)AV_TIME_BASE / 1000;
        }
        avio_seek(s->pb, pos, SEEK_SET);
    }

    if(stream_type == FLV_STREAM_TYPE_AUDIO){
        int bits_per_coded_sample;
        channels    = (flags & FLV_AUDIO_CHANNEL_MASK) == FLV_STEREO ? 2 : 1;
        sample_rate = (44100 << ((flags & FLV_AUDIO_SAMPLERATE_MASK) >> FLV_AUDIO_SAMPLERATE_OFFSET) >> 3);
        bits_per_coded_sample = (flags & FLV_AUDIO_SAMPLESIZE_MASK) ? 16 : 8;
        if(!st->codec->channels || !st->codec->sample_rate || !st->codec->bits_per_coded_sample) {
            st->codec->channels              = channels;
            st->codec->sample_rate           = sample_rate;
            st->codec->bits_per_coded_sample = bits_per_coded_sample;
        }
        if(!st->codec->codec_id){
            flv_set_audio_codec(s, st, st->codec, flags & FLV_AUDIO_CODECID_MASK);
            flv->last_sample_rate = st->codec->sample_rate;
            flv->last_channels    = st->codec->channels;
        } else {
            AVCodecContext ctx;
            ctx.sample_rate = sample_rate;
            flv_set_audio_codec(s, st, &ctx, flags & FLV_AUDIO_CODECID_MASK);
            sample_rate = ctx.sample_rate;
        }
    } else if(stream_type == FLV_STREAM_TYPE_VIDEO) {
        size -= flv_set_video_codec(s, st, flags & FLV_VIDEO_CODECID_MASK);
    }

    if (st->codec->codec_id == CODEC_ID_AAC ||
        st->codec->codec_id == CODEC_ID_H264 ||
        st->codec->codec_id == CODEC_ID_MPEG4) {
        int type = avio_r8(s->pb);
        size--;
        if (st->codec->codec_id == CODEC_ID_H264 || st->codec->codec_id == CODEC_ID_MPEG4) {
            int32_t cts = (avio_rb24(s->pb)+0xff800000)^0xff800000; // sign extension
            pts = dts + cts;
            if (cts < 0) { // dts are wrong
                flv->wrong_dts = 1;
                av_log(s, AV_LOG_WARNING, "negative cts, previous timestamps might be wrong\n");
            }
            if (flv->wrong_dts)
                dts = AV_NOPTS_VALUE;
        }
        if (type == 0 && !st->codec->extradata) {
            if (st->codec->extradata) {
                if ((ret = flv_queue_extradata(flv, s->pb, stream_type, size)) < 0)
                    return ret;
                ret = AVERROR(EAGAIN);
                goto leave;
            }
            if ((ret = flv_get_extradata(s, st, size)) < 0)
                return ret;
            if (st->codec->codec_id == CODEC_ID_AAC) {
                MPEG4AudioConfig cfg;
                if (avpriv_mpeg4audio_get_config(&cfg, st->codec->extradata,
                                             st->codec->extradata_size * 8, 1) >= 0) {
                st->codec->channels = cfg.channels;
                if (cfg.ext_sample_rate)
                    st->codec->sample_rate = cfg.ext_sample_rate;
                else
                    st->codec->sample_rate = cfg.sample_rate;
                av_dlog(s, "mp4a config channels %d sample rate %d\n",
                        st->codec->channels, st->codec->sample_rate);
                }
            }

            ret = AVERROR(EAGAIN);
            goto leave;
        }
    }

    /* skip empty data packets */
    if (!size) {
        ret = AVERROR(EAGAIN);
        goto leave;
    }

    ret= av_get_packet(s->pb, pkt, size);
    if (ret < 0) {
        return AVERROR(EIO);
    }
    /* note: we need to modify the packet size here to handle the last
       packet */
    pkt->size = ret;
    pkt->dts = dts;
    pkt->pts = pts == AV_NOPTS_VALUE ? dts : pts;
    pkt->stream_index = st->index;
    if (flv->new_extradata[stream_type]) {
        uint8_t *side = av_packet_new_side_data(pkt, AV_PKT_DATA_NEW_EXTRADATA,
                                                flv->new_extradata_size[stream_type]);
        if (side) {
            memcpy(side, flv->new_extradata[stream_type],
                   flv->new_extradata_size[stream_type]);
            av_freep(&flv->new_extradata[stream_type]);
            flv->new_extradata_size[stream_type] = 0;
        }
    }
    if (stream_type == FLV_STREAM_TYPE_AUDIO && (sample_rate != flv->last_sample_rate ||
                     channels != flv->last_channels)) {
        flv->last_sample_rate = sample_rate;
        flv->last_channels    = channels;
        ff_add_param_change(pkt, channels, 0, sample_rate, 0, 0);
    }

    if (    stream_type == FLV_STREAM_TYPE_AUDIO ||
            ((flags & FLV_VIDEO_FRAMETYPE_MASK) == FLV_FRAME_KEY) ||
            stream_type == FLV_STREAM_TYPE_DATA)
        pkt->flags |= AV_PKT_FLAG_KEY;

leave:
    avio_skip(s->pb, 4);
    return ret;
}

static int flv_read_seek(AVFormatContext *s, int stream_index,
    int64_t ts, int flags)
{
    FLVContext *flv = s->priv_data;
    flv->validate_count = 0;
    return avio_seek_time(s->pb, stream_index, ts, flags);
}

#if 0 /* don't know enough to implement this */
static int flv_read_seek2(AVFormatContext *s, int stream_index,
    int64_t min_ts, int64_t ts, int64_t max_ts, int flags)
{
    int ret = AVERROR(ENOSYS);

    if (ts - min_ts > (uint64_t)(max_ts - ts)) flags |= AVSEEK_FLAG_BACKWARD;

    if (!s->pb->seekable) {
        if (stream_index < 0) {
            stream_index = av_find_default_stream_index(s);
            if (stream_index < 0)
                return -1;

            /* timestamp for default must be expressed in AV_TIME_BASE units */
            ts = av_rescale_rnd(ts, 1000, AV_TIME_BASE,
                flags & AVSEEK_FLAG_BACKWARD ? AV_ROUND_DOWN : AV_ROUND_UP);
        }
        ret = avio_seek_time(s->pb, stream_index, ts, flags);
    }

    if (ret == AVERROR(ENOSYS))
        ret = av_seek_frame(s, stream_index, ts, flags);
    return ret;
}
#endif

AVInputFormat ff_flv_demuxer = {
    .name           = "flv",
    .long_name      = NULL_IF_CONFIG_SMALL("FLV format"),
    .priv_data_size = sizeof(FLVContext),
    .read_probe     = flv_probe,
    .read_header    = flv_read_header,
    .read_packet    = flv_read_packet,
    .read_seek = flv_read_seek,
#if 0
    .read_seek2 = flv_read_seek2,
#endif
    .read_close = flv_read_close,
    .extensions = "flv",
};<|MERGE_RESOLUTION|>--- conflicted
+++ resolved
@@ -35,15 +35,8 @@
 #include "avio_internal.h"
 #include "flv.h"
 
-<<<<<<< HEAD
-=======
-#define KEYFRAMES_TAG            "keyframes"
-#define KEYFRAMES_TIMESTAMP_TAG  "times"
-#define KEYFRAMES_BYTEOFFSET_TAG "filepositions"
-
 #define VALIDATE_INDEX_TS_THRESH 2500
 
->>>>>>> d10319d8
 typedef struct {
     int wrong_dts; ///< wrong dts due to negative cts
     uint8_t *new_extradata[FLV_STREAM_TYPE_NB];
@@ -152,26 +145,18 @@
 }
 
 static int parse_keyframes_index(AVFormatContext *s, AVIOContext *ioc, AVStream *vstream, int64_t max_pos) {
-<<<<<<< HEAD
+    FLVContext *flv = s->priv_data;
     unsigned int timeslen = 0, fileposlen = 0, i;
-=======
-    FLVContext *flv = s->priv_data;
-    unsigned int arraylen = 0, timeslen = 0, fileposlen = 0, i;
-    double num_val;
->>>>>>> d10319d8
     char str_val[256];
     int64_t *times = NULL;
     int64_t *filepositions = NULL;
     int ret = AVERROR(ENOSYS);
     int64_t initial_pos = avio_tell(ioc);
-<<<<<<< HEAD
 
     if(vstream->nb_index_entries>0){
         av_log(s, AV_LOG_WARNING, "Skiping duplicate index\n");
         return 0;
     }
-=======
->>>>>>> d10319d8
 
     if (s->flags & AVFMT_FLAG_IGNIDX)
         return 0;
@@ -215,24 +200,7 @@
         }
     }
 
-<<<<<<< HEAD
     if (timeslen == fileposlen && fileposlen>1 && max_pos <= filepositions[0]) {
-        int64_t av_unused dts, size0, size1;
-        avio_seek(ioc, filepositions[1]-4, SEEK_SET);
-        size0 = avio_rb32(ioc);
-                avio_r8(ioc);
-        size1 = avio_rb24(ioc);
-        dts   = avio_rb24(ioc);
-        dts  |= avio_r8(ioc) << 24;
-        if (size0 > filepositions[1] || FFABS(dts - times[1]*1000)>5000/*arbitraray threshold to detect invalid index*/)
-            goto invalid;
-        for(i = 0; i < timeslen; i++)
-            av_add_index_entry(vstream, filepositions[i], times[i]*1000,
-                               0, 0, AVINDEX_KEYFRAME);
-    } else {
-invalid:
-=======
-    if (!ret && timeslen == fileposlen) {
         for (i = 0; i < fileposlen; i++) {
             av_add_index_entry(vstream, filepositions[i], times[i]*1000,
                                0, 0, AVINDEX_KEYFRAME);
@@ -242,8 +210,8 @@
                 flv->validate_count = i + 1;
             }
         }
-    } else
->>>>>>> d10319d8
+    } else {
+invalid:
         av_log(s, AV_LOG_WARNING, "Invalid keyframes object, skipping.\n");
     }
 
