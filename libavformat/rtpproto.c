/*
 * RTP network protocol
 * Copyright (c) 2002 Fabrice Bellard
 *
 * This file is part of FFmpeg.
 *
 * FFmpeg is free software; you can redistribute it and/or
 * modify it under the terms of the GNU Lesser General Public
 * License as published by the Free Software Foundation; either
 * version 2.1 of the License, or (at your option) any later version.
 *
 * FFmpeg is distributed in the hope that it will be useful,
 * but WITHOUT ANY WARRANTY; without even the implied warranty of
 * MERCHANTABILITY or FITNESS FOR A PARTICULAR PURPOSE.  See the GNU
 * Lesser General Public License for more details.
 *
 * You should have received a copy of the GNU Lesser General Public
 * License along with FFmpeg; if not, write to the Free Software
 * Foundation, Inc., 51 Franklin Street, Fifth Floor, Boston, MA 02110-1301 USA
 */

/**
 * @file
 * RTP protocol
 */

#include "libavutil/parseutils.h"
#include "libavutil/avstring.h"
#include "libavutil/opt.h"
#include "avformat.h"
#include "avio_internal.h"
#include "rtp.h"
#include "rtpproto.h"
#include "url.h"

#include <stdarg.h>
#include "internal.h"
#include "network.h"
#include "os_support.h"
#include <fcntl.h>
#if HAVE_POLL_H
#include <sys/poll.h>
#endif

typedef struct RTPContext {
    const AVClass *class;
    URLContext *rtp_hd, *rtcp_hd;
    int rtp_fd, rtcp_fd, nb_ssm_include_addrs, nb_ssm_exclude_addrs;
    struct sockaddr_storage **ssm_include_addrs, **ssm_exclude_addrs;
    int write_to_source;
    struct sockaddr_storage last_rtp_source, last_rtcp_source;
    socklen_t last_rtp_source_len, last_rtcp_source_len;
    int ttl;
    int buffer_size;
    int rtcp_port, local_rtpport, local_rtcpport;
    int connect;
    int pkt_size;
    int dscp;
    char *sources;
    char *block;
} RTPContext;

#define OFFSET(x) offsetof(RTPContext, x)
#define D AV_OPT_FLAG_DECODING_PARAM
#define E AV_OPT_FLAG_ENCODING_PARAM
static const AVOption options[] = {
    { "ttl",                "Time to live (in milliseconds, multicast only)",                   OFFSET(ttl),             AV_OPT_TYPE_INT,    { .i64 = -1 },    -1, INT_MAX, .flags = D|E },
    { "buffer_size",        "Send/Receive buffer size (in bytes)",                              OFFSET(buffer_size),     AV_OPT_TYPE_INT,    { .i64 = -1 },    -1, INT_MAX, .flags = D|E },
    { "rtcp_port",          "Custom rtcp port",                                                 OFFSET(rtcp_port),       AV_OPT_TYPE_INT,    { .i64 = -1 },    -1, INT_MAX, .flags = D|E },
    { "local_rtpport",      "Local rtp port",                                                   OFFSET(local_rtpport),   AV_OPT_TYPE_INT,    { .i64 = -1 },    -1, INT_MAX, .flags = D|E },
    { "local_rtcpport",     "Local rtcp port",                                                  OFFSET(local_rtcpport),  AV_OPT_TYPE_INT,    { .i64 = -1 },    -1, INT_MAX, .flags = D|E },
    { "connect",            "Connect socket",                                                   OFFSET(connect),         AV_OPT_TYPE_BOOL,   { .i64 =  0 },     0, 1,       .flags = D|E },
    { "write_to_source",    "Send packets to the source address of the latest received packet", OFFSET(write_to_source), AV_OPT_TYPE_BOOL,   { .i64 =  0 },     0, 1,       .flags = D|E },
    { "pkt_size",           "Maximum packet size",                                              OFFSET(pkt_size),        AV_OPT_TYPE_INT,    { .i64 = -1 },    -1, INT_MAX, .flags = D|E },
    { "dscp",               "DSCP class",                                                       OFFSET(dscp),            AV_OPT_TYPE_INT,    { .i64 = -1 },    -1, INT_MAX, .flags = D|E },
    { "sources",            "Source list",                                                      OFFSET(sources),         AV_OPT_TYPE_STRING, { .str = NULL },               .flags = D|E },
    { "block",              "Block list",                                                       OFFSET(block),           AV_OPT_TYPE_STRING, { .str = NULL },               .flags = D|E },
    { NULL }
};

static const AVClass rtp_class = {
    .class_name = "rtp",
    .item_name  = av_default_item_name,
    .option     = options,
    .version    = LIBAVUTIL_VERSION_INT,
};

/**
 * If no filename is given to av_open_input_file because you want to
 * get the local port first, then you must call this function to set
 * the remote server address.
 *
 * @param h media file context
 * @param uri of the remote server
 * @return zero if no error.
 */

int ff_rtp_set_remote_url(URLContext *h, const char *uri)
{
    RTPContext *s = h->priv_data;
    char hostname[256];
    int port, rtcp_port;
    const char *p;

    char buf[1024];
    char path[1024];

    av_url_split(NULL, 0, NULL, 0, hostname, sizeof(hostname), &port,
                 path, sizeof(path), uri);
    rtcp_port = port + 1;

    p = strchr(uri, '?');
    if (p) {
        if (av_find_info_tag(buf, sizeof(buf), "rtcpport", p)) {
            rtcp_port = strtol(buf, NULL, 10);
        }
    }

    ff_url_join(buf, sizeof(buf), "udp", NULL, hostname, port, "%s", path);
    ff_udp_set_remote_url(s->rtp_hd, buf);

    ff_url_join(buf, sizeof(buf), "udp", NULL, hostname, rtcp_port, "%s", path);
    ff_udp_set_remote_url(s->rtcp_hd, buf);
    return 0;
}

static struct addrinfo* rtp_resolve_host(const char *hostname, int port,
                                         int type, int family, int flags)
{
    struct addrinfo hints = { 0 }, *res = 0;
    int error;
    char service[16];

    snprintf(service, sizeof(service), "%d", port);
    hints.ai_socktype = type;
    hints.ai_family   = family;
    hints.ai_flags    = flags;
    if ((error = getaddrinfo(hostname, service, &hints, &res))) {
        res = NULL;
        av_log(NULL, AV_LOG_ERROR, "rtp_resolve_host: %s\n", gai_strerror(error));
    }

    return res;
}

static int compare_addr(const struct sockaddr_storage *a,
                        const struct sockaddr_storage *b)
{
    if (a->ss_family != b->ss_family)
        return 1;
    if (a->ss_family == AF_INET) {
        return (((const struct sockaddr_in *)a)->sin_addr.s_addr !=
                ((const struct sockaddr_in *)b)->sin_addr.s_addr);
    }

#if HAVE_STRUCT_SOCKADDR_IN6
    if (a->ss_family == AF_INET6) {
        const uint8_t *s6_addr_a = ((const struct sockaddr_in6 *)a)->sin6_addr.s6_addr;
        const uint8_t *s6_addr_b = ((const struct sockaddr_in6 *)b)->sin6_addr.s6_addr;
        return memcmp(s6_addr_a, s6_addr_b, 16);
    }
#endif
    return 1;
}

static int get_port(const struct sockaddr_storage *ss)
{
    if (ss->ss_family == AF_INET)
        return ntohs(((const struct sockaddr_in *)ss)->sin_port);
#if HAVE_STRUCT_SOCKADDR_IN6
    if (ss->ss_family == AF_INET6)
        return ntohs(((const struct sockaddr_in6 *)ss)->sin6_port);
#endif
    return 0;
}

static void set_port(struct sockaddr_storage *ss, int port)
{
    if (ss->ss_family == AF_INET)
        ((struct sockaddr_in *)ss)->sin_port = htons(port);
#if HAVE_STRUCT_SOCKADDR_IN6
    else if (ss->ss_family == AF_INET6)
        ((struct sockaddr_in6 *)ss)->sin6_port = htons(port);
#endif
}

static int rtp_check_source_lists(RTPContext *s, struct sockaddr_storage *source_addr_ptr)
{
    int i;
    if (s->nb_ssm_exclude_addrs) {
        for (i = 0; i < s->nb_ssm_exclude_addrs; i++) {
            if (!compare_addr(source_addr_ptr, s->ssm_exclude_addrs[i]))
                return 1;
        }
    }
    if (s->nb_ssm_include_addrs) {
        for (i = 0; i < s->nb_ssm_include_addrs; i++) {
            if (!compare_addr(source_addr_ptr, s->ssm_include_addrs[i]))
                return 0;
        }
        return 1;
    }
    return 0;
}

/**
 * add option to url of the form:
 * "http://host:port/path?option1=val1&option2=val2...
 */

static av_printf_format(3, 4) void url_add_option(char *buf, int buf_size, const char *fmt, ...)
{
    char buf1[1024];
    va_list ap;

    va_start(ap, fmt);
    if (strchr(buf, '?'))
        av_strlcat(buf, "&", buf_size);
    else
        av_strlcat(buf, "?", buf_size);
    vsnprintf(buf1, sizeof(buf1), fmt, ap);
    av_strlcat(buf, buf1, buf_size);
    va_end(ap);
}

static void build_udp_url(RTPContext *s,
                          char *buf, int buf_size,
                          const char *hostname,
                          int port, int local_port,
                          const char *include_sources,
                          const char *exclude_sources)
{
    ff_url_join(buf, buf_size, "udp", NULL, hostname, port, NULL);
    if (local_port >= 0)
        url_add_option(buf, buf_size, "localport=%d", local_port);
    if (s->ttl >= 0)
        url_add_option(buf, buf_size, "ttl=%d", s->ttl);
    if (s->buffer_size >= 0)
        url_add_option(buf, buf_size, "buffer_size=%d", s->buffer_size);
    if (s->pkt_size >= 0)
        url_add_option(buf, buf_size, "pkt_size=%d", s->pkt_size);
    if (s->connect)
        url_add_option(buf, buf_size, "connect=1");
    if (s->dscp >= 0)
        url_add_option(buf, buf_size, "dscp=%d", s->dscp);
    url_add_option(buf, buf_size, "fifo_size=0");
    if (include_sources && include_sources[0])
        url_add_option(buf, buf_size, "sources=%s", include_sources);
    if (exclude_sources && exclude_sources[0])
        url_add_option(buf, buf_size, "block=%s", exclude_sources);
}

static void rtp_parse_addr_list(URLContext *h, char *buf,
                                struct sockaddr_storage ***address_list_ptr,
                                int *address_list_size_ptr)
{
    struct addrinfo *ai = NULL;
    struct sockaddr_storage *source_addr;
    char tmp = '\0', *p = buf, *next;

    /* Resolve all of the IPs */

    while (p && p[0]) {
        next = strchr(p, ',');

        if (next) {
            tmp = *next;
            *next = '\0';
        }

        ai = rtp_resolve_host(p, 0, SOCK_DGRAM, AF_UNSPEC, 0);
        if (ai) {
            source_addr = av_mallocz(sizeof(struct sockaddr_storage));
            if (!source_addr) {
                freeaddrinfo(ai);
                break;
            }

            memcpy(source_addr, ai->ai_addr, ai->ai_addrlen);
            freeaddrinfo(ai);
            dynarray_add(address_list_ptr, address_list_size_ptr, source_addr);
        } else {
            av_log(h, AV_LOG_WARNING, "Unable to resolve %s\n", p);
        }

        if (next) {
            *next = tmp;
            p = next + 1;
        } else {
            p = NULL;
        }
    }
}

/**
 * url syntax: rtp://host:port[?option=val...]
 * option: 'ttl=n'            : set the ttl value (for multicast only)
 *         'rtcpport=n'       : set the remote rtcp port to n
 *         'localrtpport=n'   : set the local rtp port to n
 *         'localrtcpport=n'  : set the local rtcp port to n
 *         'pkt_size=n'       : set max packet size
 *         'connect=0/1'      : do a connect() on the UDP socket
 *         'sources=ip[,ip]'  : list allowed source IP addresses
 *         'block=ip[,ip]'    : list disallowed source IP addresses
 *         'write_to_source=0/1' : send packets to the source address of the latest received packet
 *         'dscp=n'           : set DSCP value to n (QoS)
 * deprecated option:
 *         'localport=n'      : set the local port to n
 *
 * if rtcpport isn't set the rtcp port will be the rtp port + 1
 * if local rtp port isn't set any available port will be used for the local
 * rtp and rtcp ports
 * if the local rtcp port is not set it will be the local rtp port + 1
 */

static int rtp_open(URLContext *h, const char *uri, int flags)
{
    RTPContext *s = h->priv_data;
    int rtp_port;
    char hostname[256], include_sources[1024] = "", exclude_sources[1024] = "";
    char *sources = include_sources, *block = exclude_sources;
    char buf[1024];
    char path[1024];
    const char *p;
    int i, max_retry_count = 3;
    int rtcpflags;

    av_url_split(NULL, 0, NULL, 0, hostname, sizeof(hostname), &rtp_port,
                 path, sizeof(path), uri);
    /* extract parameters */
    if (s->rtcp_port < 0)
        s->rtcp_port = rtp_port + 1;

    p = strchr(uri, '?');
    if (p) {
        if (av_find_info_tag(buf, sizeof(buf), "ttl", p)) {
            s->ttl = strtol(buf, NULL, 10);
        }
        if (av_find_info_tag(buf, sizeof(buf), "rtcpport", p)) {
            s->rtcp_port = strtol(buf, NULL, 10);
        }
        if (av_find_info_tag(buf, sizeof(buf), "localport", p)) {
            s->local_rtpport = strtol(buf, NULL, 10);
        }
        if (av_find_info_tag(buf, sizeof(buf), "localrtpport", p)) {
            s->local_rtpport = strtol(buf, NULL, 10);
        }
        if (av_find_info_tag(buf, sizeof(buf), "localrtcpport", p)) {
            s->local_rtcpport = strtol(buf, NULL, 10);
        }
        if (av_find_info_tag(buf, sizeof(buf), "pkt_size", p)) {
            s->pkt_size = strtol(buf, NULL, 10);
        }
        if (av_find_info_tag(buf, sizeof(buf), "connect", p)) {
            s->connect = strtol(buf, NULL, 10);
        }
        if (av_find_info_tag(buf, sizeof(buf), "write_to_source", p)) {
            s->write_to_source = strtol(buf, NULL, 10);
        }
        if (av_find_info_tag(buf, sizeof(buf), "dscp", p)) {
            s->dscp = strtol(buf, NULL, 10);
        }
        if (av_find_info_tag(buf, sizeof(buf), "sources", p)) {
            av_strlcpy(include_sources, buf, sizeof(include_sources));

            rtp_parse_addr_list(h, buf, &s->ssm_include_addrs, &s->nb_ssm_include_addrs);
        } else {
            rtp_parse_addr_list(h, s->sources, &s->ssm_include_addrs, &s->nb_ssm_include_addrs);
            sources = s->sources;
        }
        if (av_find_info_tag(buf, sizeof(buf), "block", p)) {
            av_strlcpy(exclude_sources, buf, sizeof(exclude_sources));
            rtp_parse_addr_list(h, buf, &s->ssm_exclude_addrs, &s->nb_ssm_exclude_addrs);
        } else {
            rtp_parse_addr_list(h, s->block, &s->ssm_exclude_addrs, &s->nb_ssm_exclude_addrs);
            block = s->block;
        }
    }

<<<<<<< HEAD
    for (i = 0; i < max_retry_count; i++) {
        build_udp_url(s, buf, sizeof(buf),
                      hostname, rtp_port, s->local_rtpport,
                      sources, block);
        if (ffurl_open_whitelist(&s->rtp_hd, buf, flags, &h->interrupt_callback,
                                 NULL, h->protocol_whitelist, h->protocol_blacklist) < 0)
            goto fail;
        s->local_rtpport = ff_udp_get_local_port(s->rtp_hd);
        if(s->local_rtpport == 65535) {
            s->local_rtpport = -1;
            continue;
        }
        rtcpflags = flags | AVIO_FLAG_WRITE;
        if (s->local_rtcpport < 0) {
            s->local_rtcpport = s->local_rtpport + 1;
            build_udp_url(s, buf, sizeof(buf),
                          hostname, s->rtcp_port, s->local_rtcpport,
                          sources, block);
            if (ffurl_open_whitelist(&s->rtcp_hd, buf, rtcpflags,
                                     &h->interrupt_callback, NULL,
                                     h->protocol_whitelist, h->protocol_blacklist) < 0) {
                s->local_rtpport = s->local_rtcpport = -1;
                continue;
            }
            break;
        }
        build_udp_url(s, buf, sizeof(buf),
                      hostname, s->rtcp_port, s->local_rtcpport,
                      sources, block);
        if (ffurl_open_whitelist(&s->rtcp_hd, buf, rtcpflags, &h->interrupt_callback,
                                 NULL, h->protocol_whitelist, h->protocol_blacklist) < 0)
            goto fail;
        break;
    }
=======
    build_udp_url(s, buf, sizeof(buf),
                  hostname, rtp_port, s->local_rtpport, sources, block);
    if (ffurl_open(&s->rtp_hd, buf, flags, &h->interrupt_callback, NULL,
                   h->protocols, h) < 0)
        goto fail;
    if (s->local_rtpport >= 0 && s->local_rtcpport < 0)
        s->local_rtcpport = ff_udp_get_local_port(s->rtp_hd) + 1;

    build_udp_url(s, buf, sizeof(buf),
                  hostname, s->rtcp_port, s->local_rtcpport, sources, block);
    if (ffurl_open(&s->rtcp_hd, buf, flags, &h->interrupt_callback, NULL,
                   h->protocols, h) < 0)
        goto fail;
>>>>>>> fab8156b

    /* just to ease handle access. XXX: need to suppress direct handle
       access */
    s->rtp_fd = ffurl_get_file_handle(s->rtp_hd);
    s->rtcp_fd = ffurl_get_file_handle(s->rtcp_hd);

    h->max_packet_size = s->rtp_hd->max_packet_size;
    h->is_streamed = 1;
    return 0;

 fail:
    if (s->rtp_hd)
        ffurl_close(s->rtp_hd);
    if (s->rtcp_hd)
        ffurl_close(s->rtcp_hd);
    return AVERROR(EIO);
}

static int rtp_read(URLContext *h, uint8_t *buf, int size)
{
    RTPContext *s = h->priv_data;
    int len, n, i;
    struct pollfd p[2] = {{s->rtp_fd, POLLIN, 0}, {s->rtcp_fd, POLLIN, 0}};
    int poll_delay = h->flags & AVIO_FLAG_NONBLOCK ? 0 : 100;
    struct sockaddr_storage *addrs[2] = { &s->last_rtp_source, &s->last_rtcp_source };
    socklen_t *addr_lens[2] = { &s->last_rtp_source_len, &s->last_rtcp_source_len };

    for(;;) {
        if (ff_check_interrupt(&h->interrupt_callback))
            return AVERROR_EXIT;
        n = poll(p, 2, poll_delay);
        if (n > 0) {
            /* first try RTCP, then RTP */
            for (i = 1; i >= 0; i--) {
                if (!(p[i].revents & POLLIN))
                    continue;
                *addr_lens[i] = sizeof(*addrs[i]);
                len = recvfrom(p[i].fd, buf, size, 0,
                                (struct sockaddr *)addrs[i], addr_lens[i]);
                if (len < 0) {
                    if (ff_neterrno() == AVERROR(EAGAIN) ||
                        ff_neterrno() == AVERROR(EINTR))
                        continue;
                    return AVERROR(EIO);
                }
                if (rtp_check_source_lists(s, addrs[i]))
                    continue;
                return len;
            }
        } else if (n < 0) {
            if (ff_neterrno() == AVERROR(EINTR))
                continue;
            return AVERROR(EIO);
        }
        if (h->flags & AVIO_FLAG_NONBLOCK)
            return AVERROR(EAGAIN);
    }
    return len;
}

static int rtp_write(URLContext *h, const uint8_t *buf, int size)
{
    RTPContext *s = h->priv_data;
    int ret;
    URLContext *hd;

    if (size < 2)
        return AVERROR(EINVAL);

    if ((buf[0] & 0xc0) != (RTP_VERSION << 6))
        av_log(h, AV_LOG_WARNING, "Data doesn't look like RTP packets, "
                                  "make sure the RTP muxer is used\n");

    if (s->write_to_source) {
        int fd;
        struct sockaddr_storage *source, temp_source;
        socklen_t *source_len, temp_len;
        if (!s->last_rtp_source.ss_family && !s->last_rtcp_source.ss_family) {
            av_log(h, AV_LOG_ERROR,
                   "Unable to send packet to source, no packets received yet\n");
            // Intentionally not returning an error here
            return size;
        }

        if (RTP_PT_IS_RTCP(buf[1])) {
            fd = s->rtcp_fd;
            source     = &s->last_rtcp_source;
            source_len = &s->last_rtcp_source_len;
        } else {
            fd = s->rtp_fd;
            source     = &s->last_rtp_source;
            source_len = &s->last_rtp_source_len;
        }
        if (!source->ss_family) {
            source      = &temp_source;
            source_len  = &temp_len;
            if (RTP_PT_IS_RTCP(buf[1])) {
                temp_source = s->last_rtp_source;
                temp_len    = s->last_rtp_source_len;
                set_port(source, get_port(source) + 1);
                av_log(h, AV_LOG_INFO,
                       "Not received any RTCP packets yet, inferring peer port "
                       "from the RTP port\n");
            } else {
                temp_source = s->last_rtcp_source;
                temp_len    = s->last_rtcp_source_len;
                set_port(source, get_port(source) - 1);
                av_log(h, AV_LOG_INFO,
                       "Not received any RTP packets yet, inferring peer port "
                       "from the RTCP port\n");
            }
        }

        if (!(h->flags & AVIO_FLAG_NONBLOCK)) {
            ret = ff_network_wait_fd(fd, 1);
            if (ret < 0)
                return ret;
        }
        ret = sendto(fd, buf, size, 0, (struct sockaddr *) source,
                     *source_len);

        return ret < 0 ? ff_neterrno() : ret;
    }

    if (RTP_PT_IS_RTCP(buf[1])) {
        /* RTCP payload type */
        hd = s->rtcp_hd;
    } else {
        /* RTP payload type */
        hd = s->rtp_hd;
    }

    ret = ffurl_write(hd, buf, size);
    return ret;
}

static int rtp_close(URLContext *h)
{
    RTPContext *s = h->priv_data;
    int i;

    for (i = 0; i < s->nb_ssm_include_addrs; i++)
        av_freep(&s->ssm_include_addrs[i]);
    av_freep(&s->ssm_include_addrs);
    for (i = 0; i < s->nb_ssm_exclude_addrs; i++)
        av_freep(&s->ssm_exclude_addrs[i]);
    av_freep(&s->ssm_exclude_addrs);

    ffurl_close(s->rtp_hd);
    ffurl_close(s->rtcp_hd);
    return 0;
}

/**
 * Return the local rtp port used by the RTP connection
 * @param h media file context
 * @return the local port number
 */

int ff_rtp_get_local_rtp_port(URLContext *h)
{
    RTPContext *s = h->priv_data;
    return ff_udp_get_local_port(s->rtp_hd);
}

/**
 * Return the local rtcp port used by the RTP connection
 * @param h media file context
 * @return the local port number
 */

int ff_rtp_get_local_rtcp_port(URLContext *h)
{
    RTPContext *s = h->priv_data;
    return ff_udp_get_local_port(s->rtcp_hd);
}

static int rtp_get_file_handle(URLContext *h)
{
    RTPContext *s = h->priv_data;
    return s->rtp_fd;
}

static int rtp_get_multi_file_handle(URLContext *h, int **handles,
                                     int *numhandles)
{
    RTPContext *s = h->priv_data;
    int *hs       = *handles = av_malloc(sizeof(**handles) * 2);
    if (!hs)
        return AVERROR(ENOMEM);
    hs[0] = s->rtp_fd;
    hs[1] = s->rtcp_fd;
    *numhandles = 2;
    return 0;
}

const URLProtocol ff_rtp_protocol = {
    .name                      = "rtp",
    .url_open                  = rtp_open,
    .url_read                  = rtp_read,
    .url_write                 = rtp_write,
    .url_close                 = rtp_close,
    .url_get_file_handle       = rtp_get_file_handle,
    .url_get_multi_file_handle = rtp_get_multi_file_handle,
    .priv_data_size            = sizeof(RTPContext),
    .flags                     = URL_PROTOCOL_FLAG_NETWORK,
    .priv_data_class           = &rtp_class,
};<|MERGE_RESOLUTION|>--- conflicted
+++ resolved
@@ -377,13 +377,12 @@
         }
     }
 
-<<<<<<< HEAD
     for (i = 0; i < max_retry_count; i++) {
         build_udp_url(s, buf, sizeof(buf),
                       hostname, rtp_port, s->local_rtpport,
                       sources, block);
         if (ffurl_open_whitelist(&s->rtp_hd, buf, flags, &h->interrupt_callback,
-                                 NULL, h->protocol_whitelist, h->protocol_blacklist) < 0)
+                                 NULL, h->protocol_whitelist, h->protocol_blacklist, h) < 0)
             goto fail;
         s->local_rtpport = ff_udp_get_local_port(s->rtp_hd);
         if(s->local_rtpport == 65535) {
@@ -398,7 +397,7 @@
                           sources, block);
             if (ffurl_open_whitelist(&s->rtcp_hd, buf, rtcpflags,
                                      &h->interrupt_callback, NULL,
-                                     h->protocol_whitelist, h->protocol_blacklist) < 0) {
+                                     h->protocol_whitelist, h->protocol_blacklist, h) < 0) {
                 s->local_rtpport = s->local_rtcpport = -1;
                 continue;
             }
@@ -408,25 +407,10 @@
                       hostname, s->rtcp_port, s->local_rtcpport,
                       sources, block);
         if (ffurl_open_whitelist(&s->rtcp_hd, buf, rtcpflags, &h->interrupt_callback,
-                                 NULL, h->protocol_whitelist, h->protocol_blacklist) < 0)
+                                 NULL, h->protocol_whitelist, h->protocol_blacklist, h) < 0)
             goto fail;
         break;
     }
-=======
-    build_udp_url(s, buf, sizeof(buf),
-                  hostname, rtp_port, s->local_rtpport, sources, block);
-    if (ffurl_open(&s->rtp_hd, buf, flags, &h->interrupt_callback, NULL,
-                   h->protocols, h) < 0)
-        goto fail;
-    if (s->local_rtpport >= 0 && s->local_rtcpport < 0)
-        s->local_rtcpport = ff_udp_get_local_port(s->rtp_hd) + 1;
-
-    build_udp_url(s, buf, sizeof(buf),
-                  hostname, s->rtcp_port, s->local_rtcpport, sources, block);
-    if (ffurl_open(&s->rtcp_hd, buf, flags, &h->interrupt_callback, NULL,
-                   h->protocols, h) < 0)
-        goto fail;
->>>>>>> fab8156b
 
     /* just to ease handle access. XXX: need to suppress direct handle
        access */
